--- conflicted
+++ resolved
@@ -26,12 +26,6 @@
 }
 ```
 
-<<<<<<< HEAD
 :::note
 Replace the `YOUR_ACCESS_TOKEN` placeholder with a token that will allow you to access this endpoint. This should be a [Management API Token](/api/management/v2/concepts/tokens), with the scopes `update:users` and `update:users_app_metadata`.
 :::
-=======
-::: note
-Replace the `YOUR_ACCESS_TOKEN` placeholder with a token that will allow you to access this endpoint. This should be a [Management API Token](/api/management/v2/tokens), with the scopes `update:users` and `update:users_app_metadata`.
-:::
->>>>>>> 0aa0f8c5
