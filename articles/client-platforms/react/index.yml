--- conflicted
+++ resolved
@@ -21,10 +21,6 @@
   - 02-custom-login
   - 03-session-handling
   - 04-user-profile
-<<<<<<< HEAD
-  - 06-rules
-  - 09-mfa
-=======
   - 05-linking-accounts
   - 06-rules
->>>>>>> a9fd61af
+  - 09-mfa