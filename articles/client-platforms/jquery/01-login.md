--- conflicted
+++ resolved
@@ -43,10 +43,8 @@
 ### 3. Implement the login
 
 To implement the login, call the `.show()` method of Auth0's `lock` instance when a user clicks the login button.
-<<<<<<< HEAD
-=======
+
  __Note:__ This implementation uses [Lock's](/libraries/lock) redirect mode.
->>>>>>> 2283b7eb
 
 ${snippet(meta.snippets.use)}
 
