--- conflicted
+++ resolved
@@ -6,12 +6,7 @@
     - appliance
     - custom-domains
 contentType: 
-<<<<<<< HEAD
     - index
-=======
->>>>>>> af11ce05
-    - concept
-    - reference
 ---
 
 # Private SaaS (PSaaS) Appliance: Custom Domains
