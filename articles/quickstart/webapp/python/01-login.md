--- conflicted
+++ resolved
@@ -45,11 +45,7 @@
 <%= include('../../../_includes/_lock-sdk') %>
 
 ::: note
-<<<<<<< HEAD
-Please note that the `redirectUrl` specified in the `Auth0Lock` constructor **must match** the URL specified in the previous step
-=======
 The `redirectUrl` specified in the `Auth0Lock` constructor **must match** the URL specified in the previous step.
->>>>>>> 7643979b
 :::
 
 ## 5. Access User Information
