--- conflicted
+++ resolved
@@ -23,11 +23,7 @@
 
 Install `laravel-auth0` using **Composer**.
 
-<<<<<<< HEAD
-::: panel Composer
-=======
 ::: note
->>>>>>> 7643979b
 **[Composer](https://getcomposer.org/)** is a tool for dependency management in PHP. It allows you to declare the dependent libraries your project needs and it will install them in your project for you. See Composer's [getting started](https://getcomposer.org/doc/00-intro.md) doc for information on how to use it.
 :::
 
