---
addon: Azure Mobile Services
thirdParty: true
url: /addons/azure-mobile-services-addon
image: /media/platforms/azure.png
snippets:
  use: server-apis/azure-mobile-services/use
alias:
  - windows-azure
  - microsoft-azure
  - windows-azure-websites
  - windows-azure-vm
  - azure-websites
  - azure-vm
topics:
  - azure
  - mobile
  - addons
contentType: how-to
useCase: integrate-third-party-apps
description: This tutorial will show you how to use the Auth0 to authenticate and authorize Azure Mobile Services.
---

# Azure Mobile Services Addon

1. Create an application. 

<<<<<<< HEAD
   WAMS endpoints can be used from anywhere. For example: [Android](/native-platforms/android), [iOS](/native-platforms/ios-objc), [Windows UWP C#](/native-platforms/windows-uwp-csharp), [JavaScript](/application-platforms/vanillajs) or [Windows Phone](/native-platforms/windowsphone). You can use any of these tutorials for configuring an app that interacts with WAMS.
=======
WAMS endpoints can be used from anywhere. For example: [Android](/quickstart/native/android), [iOS](/quickstart/native/ios-objc), [Windows UWP C#](/quickstart/native/windows-uwp-csharp), [JavaScript](/quickstart/spa/vanillajs) or [Windows Phone](/quickstart/native/wpf-winforms). You can use any of these tutorials for configuring an app that interacts with WAMS.
>>>>>>> 0aa0f8c5

   The samples that you can download from the Azure Portal are a good starting point.

   ![](/media/articles/server-apis/azure-mobile-services/wams-tutorial-4.png)

2. Modify the sample to use Auth0. If you follow the Windows UWP sample (C#), you will end up with an `AuthenticateAsync` method that adds one of the standard WAMS authentication mechanisms.

   To modify the sample to use Auth0, include this code:

   ${snippet(meta.snippets.use)}

   The important aspects of these lines are:

  * The `Auth0Client` class takes 2 parameters: your `namespace` and the `clientId` of the application.
  * There are various overloads for the  `LoginAsync` method. In the example above, all options will be presented to the user. You can use other versions of `LoginAsync` to direct login to a specific provider. For example: `LoginAsync("github")` will have users login exclusively with GitHub.
  * The `GetDelegationToken` call exchanges the application token (received in step #2) for another token to be used for with WAMS.
  * The input for the `GetDelegationToken` method is the `clientID` of your WAMS enabled app.
  * A new `MobileServiceUser` object is created with the new information.

<<<<<<< HEAD
   The `GetDelegationToken` call allows your app to interact with multiple WAMS APIs (or even other APIs). In Auth0, you can control which applications can call which API.
=======
1. The `Auth0Client` class takes 2 parameters: your `namespace` and the `clientId` of the application.
2. There are various overloads for the  `LoginAsync` method. In the example above, all options will be presented to the user. You can use other versions of `LoginAsync` to direct login to a specific provider. For example: `LoginAsync("github")` will have users login exclusively with GitHub.
3. The `GetDelegationToken` call exchanges the application token (received in step #2) for another token to be used with WAMS.
4. The input for the `GetDelegationToken` method is the `clientID` of your WAMS enabled app.
5. A new `MobileServiceUser` object is created with the new information.
>>>>>>> 0aa0f8c5

   For example, you can login a user with GitHub, then connect them to WAMS and also interact with an AWS hosted endpoint. The delegation call allows you to flow the identity of the user securely across multiple environments.

3. Use the information in the token in the server code. Most likely you will have to do the following two things:

  1. Change permissions on the table for each operation:

   ![](/media/articles/server-apis/azure-mobile-services/wams-tutorial-5.png)

  2. Use the `user` object to change the behavior of the operation.

   This example inserts the `userId` on new rows:

   ![](/media/articles/server-apis/azure-mobile-services/wams-tutorial-6.png)

   Then, when querying, it filters out rows for the logged in user:

   ![](/media/articles/server-apis/azure-mobile-services/wams-tutorial-7.png)<|MERGE_RESOLUTION|>--- conflicted
+++ resolved
@@ -25,11 +25,7 @@
 
 1. Create an application. 
 
-<<<<<<< HEAD
-   WAMS endpoints can be used from anywhere. For example: [Android](/native-platforms/android), [iOS](/native-platforms/ios-objc), [Windows UWP C#](/native-platforms/windows-uwp-csharp), [JavaScript](/application-platforms/vanillajs) or [Windows Phone](/native-platforms/windowsphone). You can use any of these tutorials for configuring an app that interacts with WAMS.
-=======
 WAMS endpoints can be used from anywhere. For example: [Android](/quickstart/native/android), [iOS](/quickstart/native/ios-objc), [Windows UWP C#](/quickstart/native/windows-uwp-csharp), [JavaScript](/quickstart/spa/vanillajs) or [Windows Phone](/quickstart/native/wpf-winforms). You can use any of these tutorials for configuring an app that interacts with WAMS.
->>>>>>> 0aa0f8c5
 
    The samples that you can download from the Azure Portal are a good starting point.
 
@@ -49,15 +45,11 @@
   * The input for the `GetDelegationToken` method is the `clientID` of your WAMS enabled app.
   * A new `MobileServiceUser` object is created with the new information.
 
-<<<<<<< HEAD
-   The `GetDelegationToken` call allows your app to interact with multiple WAMS APIs (or even other APIs). In Auth0, you can control which applications can call which API.
-=======
 1. The `Auth0Client` class takes 2 parameters: your `namespace` and the `clientId` of the application.
 2. There are various overloads for the  `LoginAsync` method. In the example above, all options will be presented to the user. You can use other versions of `LoginAsync` to direct login to a specific provider. For example: `LoginAsync("github")` will have users login exclusively with GitHub.
 3. The `GetDelegationToken` call exchanges the application token (received in step #2) for another token to be used with WAMS.
 4. The input for the `GetDelegationToken` method is the `clientID` of your WAMS enabled app.
 5. A new `MobileServiceUser` object is created with the new information.
->>>>>>> 0aa0f8c5
 
    For example, you can login a user with GitHub, then connect them to WAMS and also interact with an AWS hosted endpoint. The delegation call allows you to flow the identity of the user securely across multiple environments.
 
