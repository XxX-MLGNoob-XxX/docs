--- conflicted
+++ resolved
@@ -1,328 +1,129 @@
-<<<<<<< HEAD
----
-description: This articles lists several existing multi-tenant applications and describes their implementations.
-toc: true
-crews: crew-2
----
-
-# Using Auth0 with Multi-tenant Apps
-
-
-Multi-tenancy refers to a principle in software architecture where a single instance of the software runs on a server, serving multiple client organizations (referred to as tenants).
-
-
-Here are some examples of existing multi-tenant applications and descriptions of their implementations.
-
-## Slack
-
-### Authentication
-
-* Slack implements a login screen that asks for an email.
-* The email is then mapped to a Slack account:  `https://{account}.slack.com`.
-* Slack likely maintains a mapping table between email (or email domain) and the Slack subdomain. Notice that in the example, when entering `matias@auth0.com`, the user is redirected to `https://auth0.slack.com`.
-* Slack only supports email/password authentication. Asking for an email first is a good approach for an enterprise SSO. Each organization will have a configured identity provider (SAML, ADFS, etc.). Slack will redirect to this provider once the user has entered their email, instead of asking them for credentials.
-
-![](/media/articles/saas/saas-01.png)
-
-### Authorization
-
-* With Slack, a user can belong to multiple teams or organizations. Each team can be considered a __tenant__.
-* You can switch from one team to another through an option in Slack.
-* Users can have either __full__ or __single-channel__ access within a team.
-* A user can have __full access__ on one team but only __single-channel access__ on another.
-
-![](/media/articles/saas/saas-02.png)
-
-### Modeling in Auth0
-
-The `User Profile` below captures the intent of the requirements described above:
-
-```json
-{
-  "email": "matias@auth0.com",
-  "app_metadata": {
-    "permissions": {
-      "auth0": {
-        "role": "admin",
-        "channels": ["*"]
-      },
-      "another-company": {
-        "role": "single-channel",
-        "channels": [ "some-channel" ]
-      }
-    }
-  }
-}
-```
-
-## Dropbox
-
-### Authentication
-
-* Dropbox asks for an email. If there is an organization with a domain that matches the email suffix, Dropbox will hide the password textbox and display a __Single Sign On Enabled__ message on the login screen.
-* When the user clicks on __Continue__, they will be redirected to the configured identity provider.
-* If there is no SSO configured for that domain, the user will enter their password.
-
-![](/media/articles/saas/saas-03.png)
-
-### Authorization
-
-* Once a user is authenticated, they are granted access to the files they own and those that were shared with them.
-* Users are granted access to their personal account and to any organizations they belong to.
-
-![](/media/articles/saas/saas-04.png)
-
-### Modeling in Auth0
-
-```json
-{
-  "email": "foo@bar.com",
-  "app_metadata": {
-    "permissions": {
-      "personal": {
-        "role": "full",
-      },
-      "company1": {
-        "role": "user",
-      },
-      "company2": {
-        "role": "admin",
-      }
-    }
-  }
-}
-```
-
-Storing all of the folders that the user has access to as part of the user profile would be unwieldy. The user object would get very large if the user has many folders. A more manageable approach is to store information at the company level role. All other ACLs are handled at the application or database level.
-
-## Auth0
-
-### Authentication
-
-* Auth0 has a single [Dashboard](${manage_url}) for all tenants.
-* Auth0 supports Google, GitHub, Live and user/password authentication.
-* Auth0 also supports Enterprise connections for Platinum level subscriptions. You can request this by opening a [support ticket](${env.DOMAIN_URL_SUPPORT}).
-* Auth0 uses email domains for home realm discovery (see screen below), making it similar to the Dropbox experience.
-
-![](/media/articles/saas/saas-05.png)
-
-### Authorization
-
-* A user can belong to multiple tenants and have different permissions on each (__user foo__ can be an __admin__ on __tenant bar__ and a __regular user__ of __tenant xyz__).
-* This is implemented by assigning a `user_id` property to an **account-level** entity if the user has access to everything or an **app-level** entity if the user has only app level permission.
-
-![](/media/articles/saas/saas-06.png)
-
-### Modeling in Auth0
-
-```json
-{
-  "email": "foo@bar.com",
-  "app_metadata": {
-    "permissions": {
-      "company1": {
-        "role": "full",
-        "clients": [ "*" ]
-      },
-      "company2": {
-        "role": "app-owner",
-        "clients": [ "iaeonoemaoiy2ie029je" ]
-      }
-    }
-  }
-}
-```
-
-## How to use Auth0 with a multi-tenant app
-
-A typical modern SaaS multi-tenant app has these features:
-
-* Allows users to signup with a custom __username/password__, especially during trial periods.
-* Allows users to login with their existing __Google__, __LinkedIn__ or __Yahoo!__ credentials.
-* Small businesses with employee directories based on __Office365__ or __Google Apps__ prefer to login using these credentials.
-* Larger companies often have identity systems for employees. Many companies rely on __Active Directory__ or __LDAP__ while some have deployed systems for identity federation based on __ADFS__, __PingFederate__, __Okta__, __OneLogin__, __CA Siteminder__, or even a custom __SAML-P provider__.
-* The app is often a web app built as a __Single Page App__ (SPA) using __AngularJS__ with a backend API built with __nodejs__. A mobile app for __Android__ and __iOS__ with a subset of the web app functionality may also be available.
-
-### One database connection or many
-
-A single database connection is often sufficient. Whether or not a user has access to a certain tenant can be handled with [metadata](/metadata) instead of separate database connections. You can easily find users that have specific metadata values via our [user search API](/api/management/v2/user-search). For example, to fetch all users that belong to the `company1` tenant per the example given earlier, you could use this Lucene query:
-
-```
-_exists_:app_metadata.permissions.company1
-````
-
-There are a few cases where storing users in multiple database connections might make sense:
-
-- If you need to isolate a set of users (e.g. staging vs. prod environment), it may make sense to use different database connections. However, we recommend you use [separate Auth0 tenants](https://auth0.com/docs/dev-lifecycle/setting-up-env) for this instead.
-
-- If your **tenant A** and **tenant B** only contain username/password users but **tenant C** uses an enterprise connection for its users (eg. Active Directory or SAML), then you might want separate database connections for **tenant A** and **tenant B**, but again, you could just use one database connection for both and use the metadata approach instead. In fact, you may have some tenants with a mixture of both database and enterprise (or even social) connections. Metadata provides a consistent way to categorize your users without the added complexity of multiple database connections.
-
-- If your tenants have different connection-level requirements. The best example is if they have different password policy requirements. So **tenant A** only requires the **Fair** password policy where **tenant B** requires the **Excellent** password policy and maybe a specific password history. Since these are settings at the connection level you would require multiple database connections to accomplish this.
-
-::: panel-warning Warning
-If you do decide to employ multiple database connections, be aware that there is currently a limit to how many _enabled_ database connections that Lock will support for a single client (at the time of this writing the limit was 50). Therefore we advise if you have multiple database connections _and_ you use Lock in your application, that you actually create _separate_ Auth0 clients for each of your tenants. Many would argue that multi-tenant SaaS applications should treat each tenant as separate applications anyway, even if it's the same physical application hosting all of them.
-:::
-
-### A single Auth0 account for all tenants
-
-One account for all tenants is simpler and allows you to manage them in one place.
-
-Only if you want to share access to the dashboard with tenants would a separate Auth0 account per tenant be required. But to do so would require you to leverage the restricted API to create each new account. However, you can use the regular API to add applications and connections.
-
-**NOTE:** You can find a sample multi-tenant app where each tenant has its own Auth0 account on [Github](https://github.com/auth0/auth0-multitenant-spa-api-sample).
-
-### Different roles for each tenant
-
-You can use [metadata](/api/v1#!#put--api-users--user_id--metadata) to handle roles per tenant, as mentioned above.
-
-Metadata in Auth0's user profile is a generic way of associating information to any authenticated user. __Permissions__, __Groups__, and __Roles__ are all special cases of these attributes.
-
-Here is an example that would model a simplified chat system like Slack:
-
-```json
-{
-  "email": "matias@auth0.com",
-  "app_metadata": {
-    "permissions": {
-      "auth0": {
-        "role": "admin",
-        "channels": ["*"]
-      },
-      "another-company": {
-        "role": "single-channel",
-        "channels": [ "some-channel" ]
-      }
-    }
-  }
-}
-```
-=======
----
-description: This articles describes ways to implement and use Auth0 with multi-tenancy.
-toc: true
----
-
-# Using Auth0 with Multi-Tenant Applications
-
-*Multi-tenancy* refers to the software architecture principle where a single instance of software runs on a server that is accessible to multiple groups of users (each referred to as a *tenant* and represented in Auth0 as a *Client*).
-
-By using a single Auth0 account for all of your applications, you maintain simplicity in your architecture and are able to manage all of your authentication flows in one place. Only if you need to share access to the Management Dashboard with individual applications would you need to create multiple Auth0 accounts (see this [GitHub repo](https://github.com/auth0/auth0-multitenant-spa-api-sample) for a sample application using this architecture scheme).
-
-In Auth0, there are many ways you can handle multi-tenancy. While this article will cover several of the options available, it is by no means comprehensive. For additional assistance on how you can customize Auth0, please contact [Sales](mailto:sales@auth0.com).
-
-## Use User Metadata
-
-For many users, we find that creating a single [Connection](/identityproviders) is sufficient. You can then control user access to one or more [Clients](/clients) by assigning the appropriate `metadata` value(s) to the user.
-
-[Metadata](/metadata) in Auth0's user profile is a generic way of associating information to any authenticated user. **Permissions**, **Groups**, and **Roles** are all special cases of these attributes.
-
-### Sample Implementations Using Metadata
-
-The following examples describe architecture scenarios, followed by one possible implementation using Auth0's metadata fields.
-
-#### Example 1
-
-You have an app that allows a user to join one or more team(s). Each team is a tenant, and users can switch between teams using the app. Within that team, each user has differing levels of access.
-
-##### Auth0 User Profile
-
-Here's a sample user profile that captures the requirements described above.
-
-```json
-{
-  "email": "employee@example.com",
-  "app_metadata": {
-    "permissions": {
-      "team-1": {
-        "role": "admin",
-        "channels": ["*"]
-      },
-      "team-2": {
-        "role": "employee",
-        "channels": [ "channel-1", "channel-2" ]
-      }
-    }
-  }
-}
-```
-
-#### Example 2
-
-Your app asks the user to provide their email.
-
-**If the email domain matches one associated with a previously-registered organization**, the app hides the password box and displays a message indicating that they can use Single Sign On. When the use clicks *Continue*, they're redirected to the appropriate identity provider.
-
-**If the email domain does not match an organization that allows Single Sign On**, the user must enter their password before clicking *Continue*.
-
-Once authenticated, the user has access to files that they own, as well as any that were shared with them. Account-wise, the user has access to their personal account and the accounts of any organizations to which they belong.
-
-:::panel-info Using Company Roles
-Storing explicit details regarding a user's permissions levels in the `user_profile` may be unwieldy due to its large size. As such, you might consider doing this at the `company` level, rather than at the `user` level.
-:::
-
-##### Auth0 User Profile
-
-Here's a sample user profile that captures the requirements described above.
-
-```json
-{
-  "email": "user@example.com",
-  "app_metadata": {
-    "permissions": {
-      "personal": {
-        "role": "full",
-      },
-      "company1": {
-        "role": "user",
-      },
-      "company2": {
-        "role": "admin",
-      }
-    }
-  }
-}
-```
-
-#### Example 3
-
-The overall architecture includes the following features:
-
-* A single [Auth0 Dashboard](${manage_url}) that manages all apps;
-* Support for the following Social providers: Google, GitHub, and Microsoft Live;
-* Support for Username/Password Authentication;
-* Support for Enterprise connections;
-* Home realm discovery using email domains.
-
-Because a user can have access to multiple apps, each with its own permissions level (for example, the user can be an admin for App A, but just a regular user on App B), we show this by assigning a `user_id` property to an **account-level** entity (for administrative permissions) or an **app-level** entity (for user-level permissions).
-
-##### Auth0 User Profile
-
-```json
-{
-  "email": "user@example.com",
-  "app_metadata": {
-    "permissions": {
-      "company1": {
-        "role": "full",
-        "clients": [ "*" ]
-      },
-      "company2": {
-        "role": "app-owner",
-        "clients": [ "iae..." ]
-      }
-    }
-  }
-}
-```
-
-## Use Multiple Connections
-
-While using multiple [Connections](/identityproviders) introduces additional layers of complexity, there are several scenarios where this option might make sense:
-
-* You have different Connection-level requirements, such as varying password policies, for each of your Clients.
-* You have users from different Connections. For example, one app may have users providing username/password credentials, while another app handles Enterprise logins.
-
-::: panel-warning Database Connection Limits
-Please be aware that Auth0 enforces a limit of 50 Database Connections for a single Client.
-:::
->>>>>>> 986b375e
+---
+description: This articles describes ways to implement and use Auth0 with multi-tenancy.
+crews: crew-2
+toc: true
+---
+
+# Using Auth0 with Multi-Tenant Applications
+
+*Multi-tenancy* refers to the software architecture principle where a single instance of software runs on a server that is accessible to multiple groups of users (each referred to as a *tenant* and represented in Auth0 as a *Client*).
+
+By using a single Auth0 account for all of your applications, you maintain simplicity in your architecture and are able to manage all of your authentication flows in one place. Only if you need to share access to the Management Dashboard with individual applications would you need to create multiple Auth0 accounts (see this [GitHub repo](https://github.com/auth0/auth0-multitenant-spa-api-sample) for a sample application using this architecture scheme).
+
+In Auth0, there are many ways you can handle multi-tenancy. While this article will cover several of the options available, it is by no means comprehensive. For additional assistance on how you can customize Auth0, please contact [Sales](mailto:sales@auth0.com).
+
+## Use User Metadata
+
+For many users, we find that creating a single [Connection](/identityproviders) is sufficient. You can then control user access to one or more [Clients](/clients) by assigning the appropriate `metadata` value(s) to the user.
+
+[Metadata](/metadata) in Auth0's user profile is a generic way of associating information to any authenticated user. **Permissions**, **Groups**, and **Roles** are all special cases of these attributes.
+
+### Sample Implementations Using Metadata
+
+The following examples describe architecture scenarios, followed by one possible implementation using Auth0's metadata fields.
+
+#### Example 1
+
+You have an app that allows a user to join one or more team(s). Each team is a tenant, and users can switch between teams using the app. Within that team, each user has differing levels of access.
+
+##### Auth0 User Profile
+
+Here's a sample user profile that captures the requirements described above.
+
+```json
+{
+  "email": "employee@example.com",
+  "app_metadata": {
+    "permissions": {
+      "team-1": {
+        "role": "admin",
+        "channels": ["*"]
+      },
+      "team-2": {
+        "role": "employee",
+        "channels": [ "channel-1", "channel-2" ]
+      }
+    }
+  }
+}
+```
+
+#### Example 2
+
+Your app asks the user to provide their email.
+
+**If the email domain matches one associated with a previously-registered organization**, the app hides the password box and displays a message indicating that they can use Single Sign On. When the use clicks *Continue*, they're redirected to the appropriate identity provider.
+
+**If the email domain does not match an organization that allows Single Sign On**, the user must enter their password before clicking *Continue*.
+
+Once authenticated, the user has access to files that they own, as well as any that were shared with them. Account-wise, the user has access to their personal account and the accounts of any organizations to which they belong.
+
+:::panel-info Using Company Roles
+Storing explicit details regarding a user's permissions levels in the `user_profile` may be unwieldy due to its large size. As such, you might consider doing this at the `company` level, rather than at the `user` level.
+:::
+
+##### Auth0 User Profile
+
+Here's a sample user profile that captures the requirements described above.
+
+```json
+{
+  "email": "user@example.com",
+  "app_metadata": {
+    "permissions": {
+      "personal": {
+        "role": "full",
+      },
+      "company1": {
+        "role": "user",
+      },
+      "company2": {
+        "role": "admin",
+      }
+    }
+  }
+}
+```
+
+#### Example 3
+
+The overall architecture includes the following features:
+
+* A single [Auth0 Dashboard](${manage_url}) that manages all apps;
+* Support for the following Social providers: Google, GitHub, and Microsoft Live;
+* Support for Username/Password Authentication;
+* Support for Enterprise connections;
+* Home realm discovery using email domains.
+
+Because a user can have access to multiple apps, each with its own permissions level (for example, the user can be an admin for App A, but just a regular user on App B), we show this by assigning a `user_id` property to an **account-level** entity (for administrative permissions) or an **app-level** entity (for user-level permissions).
+
+##### Auth0 User Profile
+
+```json
+{
+  "email": "user@example.com",
+  "app_metadata": {
+    "permissions": {
+      "company1": {
+        "role": "full",
+        "clients": [ "*" ]
+      },
+      "company2": {
+        "role": "app-owner",
+        "clients": [ "iae..." ]
+      }
+    }
+  }
+}
+```
+
+## Use Multiple Connections
+
+While using multiple [Connections](/identityproviders) introduces additional layers of complexity, there are several scenarios where this option might make sense:
+
+* You have different Connection-level requirements, such as varying password policies, for each of your Clients.
+* You have users from different Connections. For example, one app may have users providing username/password credentials, while another app handles Enterprise logins.
+
+::: panel-warning Database Connection Limits
+Please be aware that Auth0 enforces a limit of 50 Database Connections for a single Client.
+:::