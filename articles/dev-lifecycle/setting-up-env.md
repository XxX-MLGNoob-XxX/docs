---
description: Use multiple Auth0 tenants to manage various environments.
---
# Set Up Multiple Environments

__Development__, __Test__, __Q&A__ environments are easy to setup in Auth0. Simply create a new tenant for each to guarantee the maximum isolation between these environments. You can easily switch between tenants using the tenant chooser from the top right menu on the dashboard. You can also configure different administrators for each.

![](/media/articles/lifecycle/environments.png)

The example above uses a simple naming convention to distinguish each environment, you can name your multiple environments anyway you prefer. No need to use this naming convention, though it is the one recommended.

::: note
You can request a [child account](/dev-lifecycle/child-tenants) for use in a development/staging/testing environment. Note that free accounts do not include a child account.
:::

## Migration

Through the [Management API v2](/api/management/v2), you can automate the migration of assets (rules, database connections, and so forth) between tenants.

For easier configuration management, save your configuration values in the [Dashboard](${manage_url}/#/rules), instead of hardcoding them into your __rules__ or __db connections__ scripts.

For example, let's say you want to set a URL for logs. One way to do it is to hardcode it in the rule:

```js
function(user, context, callback){
  var log_url = 'https://someurl/log';
  ...
}
```

This code however is not portable since this URL will likely change from development to production.

The recommended way is to navigate to the [Dashboard > Rules](${manage_url}/#/rules), scroll at the bottom of the page, set your configuration value (we will use `log_url` for the key name, and `https://someurl/log` for value), and click __Create__.

![Rules Configuration Values](/media/articles/lifecycle/rules-conf-values.png)

Now you can write your rule as follows:

```js
function(user, context, callback){
  var log_url = configuration.log_url;
  ...
}
```

This code is portable and when you migrate to production you only need to change this setting, instead of searching your scripts.

## AD/LDAP Connectors

Since an AD/LDAP Connector is tied to a specific Connection within an Auth0 tenant, if you setup multiple Auth0 tenants, you will need to create an AD/LDAP Connection and setup an AD/LDAP Connector for each tenant that requires this form of authentication.

Multiple AD/LDAP Connectors can point to the same AD or LDAP directory, but each AD/LDAP connector can only be used by one Connection within one Auth0 tenant.

<<<<<<< HEAD
If you have multiple AD/LDAP directories against which users will authenticate (for example, to support different departments or customers, each with their own directory) you can setup multiple AD/LDAP Connectors within each Auth0 tenant.
=======
If you have multiple AD/LDAP directories against which users will authenticate (for example, to support different departments or customers, each with their own directory) you can setup multiple AD/LDAP Connectors within each Auth0 account.

>>>>>>> f25db1db
<|MERGE_RESOLUTION|>--- conflicted
+++ resolved
@@ -1,59 +1,54 @@
----
-description: Use multiple Auth0 tenants to manage various environments.
----
-# Set Up Multiple Environments
-
-__Development__, __Test__, __Q&A__ environments are easy to setup in Auth0. Simply create a new tenant for each to guarantee the maximum isolation between these environments. You can easily switch between tenants using the tenant chooser from the top right menu on the dashboard. You can also configure different administrators for each.
-
-![](/media/articles/lifecycle/environments.png)
-
-The example above uses a simple naming convention to distinguish each environment, you can name your multiple environments anyway you prefer. No need to use this naming convention, though it is the one recommended.
-
-::: note
-You can request a [child account](/dev-lifecycle/child-tenants) for use in a development/staging/testing environment. Note that free accounts do not include a child account.
-:::
-
-## Migration
-
-Through the [Management API v2](/api/management/v2), you can automate the migration of assets (rules, database connections, and so forth) between tenants.
-
-For easier configuration management, save your configuration values in the [Dashboard](${manage_url}/#/rules), instead of hardcoding them into your __rules__ or __db connections__ scripts.
-
-For example, let's say you want to set a URL for logs. One way to do it is to hardcode it in the rule:
-
-```js
-function(user, context, callback){
-  var log_url = 'https://someurl/log';
-  ...
-}
-```
-
-This code however is not portable since this URL will likely change from development to production.
-
-The recommended way is to navigate to the [Dashboard > Rules](${manage_url}/#/rules), scroll at the bottom of the page, set your configuration value (we will use `log_url` for the key name, and `https://someurl/log` for value), and click __Create__.
-
-![Rules Configuration Values](/media/articles/lifecycle/rules-conf-values.png)
-
-Now you can write your rule as follows:
-
-```js
-function(user, context, callback){
-  var log_url = configuration.log_url;
-  ...
-}
-```
-
-This code is portable and when you migrate to production you only need to change this setting, instead of searching your scripts.
-
-## AD/LDAP Connectors
-
-Since an AD/LDAP Connector is tied to a specific Connection within an Auth0 tenant, if you setup multiple Auth0 tenants, you will need to create an AD/LDAP Connection and setup an AD/LDAP Connector for each tenant that requires this form of authentication.
-
-Multiple AD/LDAP Connectors can point to the same AD or LDAP directory, but each AD/LDAP connector can only be used by one Connection within one Auth0 tenant.
-
-<<<<<<< HEAD
-If you have multiple AD/LDAP directories against which users will authenticate (for example, to support different departments or customers, each with their own directory) you can setup multiple AD/LDAP Connectors within each Auth0 tenant.
-=======
-If you have multiple AD/LDAP directories against which users will authenticate (for example, to support different departments or customers, each with their own directory) you can setup multiple AD/LDAP Connectors within each Auth0 account.
-
->>>>>>> f25db1db
+---
+description: Use multiple Auth0 tenants to manage various environments.
+---
+# Set Up Multiple Environments
+
+__Development__, __Test__, __Q&A__ environments are easy to setup in Auth0. Simply create a new tenant for each to guarantee the maximum isolation between these environments. You can easily switch between tenants using the tenant chooser from the top right menu on the dashboard. You can also configure different administrators for each.
+
+![](/media/articles/lifecycle/environments.png)
+
+The example above uses a simple naming convention to distinguish each environment, you can name your multiple environments anyway you prefer. No need to use this naming convention, though it is the one recommended.
+
+::: note
+You can request a [child account](/dev-lifecycle/child-tenants) for use in a development/staging/testing environment. Note that free accounts do not include a child account.
+:::
+
+## Migration
+
+Through the [Management API v2](/api/management/v2), you can automate the migration of assets (rules, database connections, and so forth) between tenants.
+
+For easier configuration management, save your configuration values in the [Dashboard](${manage_url}/#/rules), instead of hardcoding them into your __rules__ or __db connections__ scripts.
+
+For example, let's say you want to set a URL for logs. One way to do it is to hardcode it in the rule:
+
+```js
+function(user, context, callback){
+  var log_url = 'https://someurl/log';
+  ...
+}
+```
+
+This code however is not portable since this URL will likely change from development to production.
+
+The recommended way is to navigate to the [Dashboard > Rules](${manage_url}/#/rules), scroll at the bottom of the page, set your configuration value (we will use `log_url` for the key name, and `https://someurl/log` for value), and click __Create__.
+
+![Rules Configuration Values](/media/articles/lifecycle/rules-conf-values.png)
+
+Now you can write your rule as follows:
+
+```js
+function(user, context, callback){
+  var log_url = configuration.log_url;
+  ...
+}
+```
+
+This code is portable and when you migrate to production you only need to change this setting, instead of searching your scripts.
+
+## AD/LDAP Connectors
+
+Since an AD/LDAP Connector is tied to a specific Connection within an Auth0 tenant, if you setup multiple Auth0 tenants, you will need to create an AD/LDAP Connection and setup an AD/LDAP Connector for each tenant that requires this form of authentication.
+
+Multiple AD/LDAP Connectors can point to the same AD or LDAP directory, but each AD/LDAP connector can only be used by one Connection within one Auth0 tenant.
+
+If you have multiple AD/LDAP directories against which users will authenticate (for example, to support different departments or customers, each with their own directory) you can setup multiple AD/LDAP Connectors within each Auth0 tenant.