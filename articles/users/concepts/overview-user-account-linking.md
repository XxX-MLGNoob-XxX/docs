---
title: User Account Linking
description: Understand how user accounts can be linked in Auth0 from various identity providers.
crews: crew-2
toc: true
topics:
  - account-linking
contentType:
  - concept
useCase:
  - manage-accounts
---
# User Account Linking

Auth0 supports the linking of user accounts from various identity providers. This allows a user to authenticate from any of their accounts and still be recognized by your app and associated with the same user profile. This feature requires a paid subscription to the **Developer**, **Developer Pro** or **Enterprise** plan (see [Pricing](https://auth0.com/pricing)).

Auth0 treats all identities as separate by default. For example, if a user logs in first against the Auth0 database and then via Google or Facebook, these two attempts would appear to Auth0 as two separate users. You can implement functionality to enable a user to explicitly link accounts. In this scenario, the user would log in with an initial provider, perhaps Google. Your application would provide a link or button to enable them to link another account to the first one.  The user would click on this link/button and your application would make a call so that when the user logs in with the second provider, the second account is linked with the first.

## Advantages of linking accounts

* Allows users to log in with any identity provider without creating a separate profile for each
* Allows registered users to use a new social or <dfn data-key="passwordless">passwordless</dfn> login but continue using their existing profile
* Allows users that registered using a passwordless login to link to an account with a more complete profile
* Allows your apps to retrieve user profile data stored in various connections

## How it works

The process of linking accounts merges two existing user profiles into a single one. When linking accounts, a **primary account** and a **secondary account** must be specified.

In the example below you can see how the resulting linked profile will be for the sample primary and secondary accounts.

<div class="code-picker">
  <div class="languages-bar">
    <ul>
      <li class="active"><a href="#profile-primary" data-toggle="tab">Profile of primary account</a>
      </li>
      <li><a href="#profile-secondary" data-toggle="tab">Profile of secondary account</a>
      </li>
      <li><a href="#profile-linked" data-toggle="tab">Linked profile</a>
      </li>
    </ul>
  </div>
  <div class="tab-content">
    <div class="tab-pane active" id="profile-primary">
      <pre class="hl">
        <code>{
  "email": "your0@email.com",
  "email_verified": true,
  "name": "John Doe",
  "given_name": "John",
  "family_name": "Doe",
  "picture": "https://lh3.googleusercontent..../photo.jpg",
  "gender": "male",
  "locale": "en",
  "user_id": "google-oauth2|115015401343387192604",
  "identities": [
    {
      "provider": "google-oauth2",
      "user_id": "115015401343387192604",
      "connection": "google-oauth2",
      "isSocial": true
    }
  ],
  "user_metadata": {
    "color": "red"
  },
  "app_metadata": {
    "roles": [
      "Admin"
    ]
  },
  ...
}
        </code>
      </pre>
    </div>
    <div class="tab-pane" id="profile-secondary">
      <pre class="hl">
        <code>{
  "phone_number": "+14258831929",
  "phone_verified": true,
  "name": "+14258831929",
  "updated_at": "2015-10-08T18:35:18.102Z",
  "user_id": "sms|560ebaeef609ee1adaa7c551",
  "identities": [
    {
      "user_id": "560ebaeef609ee1adaa7c551",
      "provider": "sms",
      "connection": "sms",
      "isSocial": false
    }
  ],
  "user_metadata": {
    "color": "blue"
  },
  "app_metadata": {
    "roles": [
      "AppAdmin"
    ]
  },
  ...
}
        </code>
      </pre>
    </div>
    <div class="tab-pane" id="profile-linked">
      <pre class="hl">
        <code>{
  "email": "your0@email.com",
  "email_verified": true,
  "name": "John Doe",
  "given_name": "John",
  "family_name": "Doe",
  "picture": "https://lh3.googleusercontent..../photo.jpg",
  "gender": "male",
  "locale": "en",
  "user_id": "google-oauth2|115015401343387192604",
  "identities": [
    {
      "provider": "google-oauth2",
      "user_id": "115015401343387192604",
      "connection": "google-oauth2",
      "isSocial": true
    },
    {
      "profileData": {
        "phone_number": "+14258831929",
        "phone_verified": true,
        "name": "+14258831929"
      },
      "user_id": "560ebaeef609ee1adaa7c551",
      "provider": "sms",
      "connection": "sms",
      "isSocial": false
    }
  ],
  "user_metadata": {
    "color": "red"
  },
  "app_metadata": {
    "roles": [
      "Admin"
    ]
  },
  ...
}
        </code>
      </pre>
    </div>
  </div>
</div>

Note that:

* The `user_id` and all other main profile properties continue to be those of the primary identity
* The secondary account is now embedded in the `identities` array of the primary profile
* The attributes of the secondary account are placed inside the `profileData` field of the corresponding identity inside the array
* The `user_metadata` and `app_metadata` of the primary account have not changed
* The `user_metadata` and `app_metadata` of the secondary account are discarded
* There is no automatic merging of user profiles with associated identities
* The secondary account is removed from the users list

### Metadata merge

[Metadata](/users/concepts/overview-user-metadata) are not automatically merged during account linking. If you want to merge them you have to do it manually, using the [Auth0 APIv2 Update User endpoint](/api/v2#!/Users/patch_users_by_id).

The [Auth0 Node.js SDK for APIv2](https://github.com/auth0/node-auth0/tree/v2) is also available. 

## Scenarios

There are two different ways of implementing account linking:

* [User-initiated account linking](#user-initiated-account-linking): allow your users to link their accounts using an admin screen in your app.
* [Suggested account linking](#suggested-account-linking): identify accounts with the same email address and prompt the user in your app to link them.

### User-initiated account linking

Typically, account linking will be initiated by an authenticated user. Your app must provide the UI, such as a **Link accounts** button on the user's profile page.

![Sample user profile page](/media/articles/link-accounts/spa-user-settings.png)

### Suggested account linking

<<<<<<< HEAD
You can use the [Account Link Extension](/extensions/account-link) to prompt users that may have created a second account by mistake to link the new account with their old one on their first login. The user may choose to either link the two accounts or keep them separate if it was intentional.
=======
You can find accounts with the same email, and prompt the users to link them. For example, a user can create an account with Google with the user@gmail.com, and then login with Facebook, with an account linked to the same email. 
>>>>>>> 6aa2089f

If that's the case, you can show users the list of accounts so they can link them, by first authenticating with the account they'll be linking to.

You can also use the [Account Link Extension](/articles/extensions/account-link) to achieve the same outcome. 

![Sample linking suggestion](/media/articles/link-accounts/regular-web-app-suggest-linking.png)

<%= include('../_includes/_account-linking-id-tokens.md') %>

## Keep reading

* [Link User Accounts](/users/guides/link-user-accounts)
* [Unlink User Accounts](/users/guides/unlink-user-accounts)
* [Account Link Extension](/extensions/account-link)
* [User initiated account linking](/users/references/link-accounts-client-side-scenario)
* [Suggested account linking](/users/references/link-accounts-server-side-scenario)<|MERGE_RESOLUTION|>--- conflicted
+++ resolved
@@ -181,15 +181,11 @@
 
 ### Suggested account linking
 
-<<<<<<< HEAD
-You can use the [Account Link Extension](/extensions/account-link) to prompt users that may have created a second account by mistake to link the new account with their old one on their first login. The user may choose to either link the two accounts or keep them separate if it was intentional.
-=======
-You can find accounts with the same email, and prompt the users to link them. For example, a user can create an account with Google with the user@gmail.com, and then login with Facebook, with an account linked to the same email. 
->>>>>>> 6aa2089f
+You can find accounts with the same email address and prompt users to link the accounts. For example, a user may have a database account with the email address 'user@email.com' then create a second user account on a social connection which is tied to the 'user@email.com' address, such as their Facebook account. When the user logs in, you can prompt them to link the two accounts into one user profile. The user may choose to either link the accounts or to keep them separate.
 
 If that's the case, you can show users the list of accounts so they can link them, by first authenticating with the account they'll be linking to.
 
-You can also use the [Account Link Extension](/articles/extensions/account-link) to achieve the same outcome. 
+You can also use the [Account Link Extension](/extensions/account-link) to achieve the same outcome. 
 
 ![Sample linking suggestion](/media/articles/link-accounts/regular-web-app-suggest-linking.png)
 
