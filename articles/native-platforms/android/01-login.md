---
title: Login
description: This tutorial will show you how to integrate Lock 10 in your Android project in order to present a login screen.
---

<<<<<<< HEAD
This tutorial will show you how to integrate Lock 10 in your Android project in order to present a login screen.
=======
This is the very beginning of a simple, practical and multi-step quickstart that will guide you through managing authentication in your android apps with Auth0.
>>>>>>> db9ce906

::: panel-info System Requirements
This tutorial and seed project have been tested with the following:

* AndroidStudio 2.0
<<<<<<< HEAD
* Emulator - Nexus5X - Android 6.0 
:::
=======
* Emulator - Nexus5X - Android 6.0
  :::
>>>>>>> db9ce906

<%= include('../../_includes/_github', {
  link: 'https://github.com/inaka/auth0-android-sample/tree/01-login',
}) %>

### Before Starting


Go to the [Client Settings](${uiURL}/#/applications/${account.clientId}/settings) section in the Auth0 dashboard and make sure that **Allowed Callback URLs** contains the following value:

<pre><code>https://{DOMAIN}/android/{PACKAGE_NAME}/callback</pre></code>
</div>

### 1. Add the Lock dependency

Your first step is to add [Lock](https://github.com/auth0/Lock.Android) into your project, which is basically a library for displaying native UI in your app for logging in and signing up with different platforms via [auth0](https://auth0.com/).

#### i. Gradle

Add to your app's module gradle file:

```xml
compile 'com.auth0.android:lock:2.0.0'
```

Then, run "Sync project with Gradle files".

> For more information about Gradle usage, check [their official documentation](http://tools.android.com/tech-docs/new-build-system/user-guide).

### 2. Configure your Manifest File

Add the following code to your project's `AndroidManifest.xml`:

```xml
<activity
	android:name="com.auth0.android.lock.LockActivity"
	android:label="@string/app_name"
	android:launchMode="singleTask"
	android:screenOrientation="portrait"
	android:theme="@style/Lock.Theme">
		<intent-filter>
			<action android:name="android.intent.action.VIEW" />
			<category android:name="android.intent.category.DEFAULT" />
			<category android:name="android.intent.category.BROWSABLE" />

			<data
				android:host="${account.namespace}"
                    android:pathPrefix="/android/YOUR_APP_PACKAGE_NAME/callback"
                    android:scheme="https" />
<<<<<<< HEAD
		</intent-filter>
</activity>
        
<activity android:name="com.auth0.android.lock.provider.WebViewActivity"></activity>
```


Also, you need to add the following permissions inside the:

```xml        
<uses-permission android:name="android.permission.INTERNET" />
<uses-permission android:name="android.permission.ACCESS_NETWORK_STATE" />
```	
	
> It's recommended to add both the ``Auth0DomainID`` and ``Auth0ClientID`` to the ``Strings.xml`` file, rather than hardcode them in the manifest.

> Do not add ``<android:noHistory="true">`` to the ``LockActivity`` as this will alter the correct functionality of Lock.
        
=======
            </intent-filter>
        </activity>

        <activity android:name="com.auth0.android.lock.provider.WebViewActivity"></activity>

Also, you need to add the following permissions inside the:

	<uses-permission android:name="android.permission.INTERNET" />
	<uses-permission android:name="android.permission.ACCESS_NETWORK_STATE" />

At last, don't forget to declare 	the activities you're using in the Manifest:


	<activity android:name=".activities.LockActivity"/>
	<activity android:name=".activities.MainActivity"/>


> It's recommended to add both the ``Auth0DomainID`` and ``Auth0ClientID`` to the ``Strings.xml`` file, rather than hardcode them in the manifest.

> Do not add ``<android:noHistory="true">`` to the ``LockActivity`` as this will alter the correct functionality of Lock10.

>>>>>>> db9ce906
### 3. Implement the Login

At this point, you're all set to implement the Login in any activity you want.

First, add these lines in the ``onCreate`` method:

```java
Auth0 auth0 = new Auth0(${account.clientId}, ${account.namespace});
this.lock = Lock.newBuilder(auth0, callback)
                    // Add parameters to the Lock Builder
				.build();
```

Second, add these lines in the ``onDestroy`` method:

```java
 protected void onDestroy() {
	super.onDestroy();
	// Your own Activity code
	lock.onDestroy(this);
	lock = null;
}
```
Third, add the `lock` class variable and the authentication callback, inside your activity:

```java
private Lock lock;

private LockCallback callback = new AuthenticationCallback() {
	@Override
	public void onAuthentication(Credentials credentials) {
		// Login Success response
	}

	@Override
	public void onCanceled() {
		// Login Cancelled response
	}

	@Override
	public void onError(LockException error){
		// Login Error response
	}
};
```

Finally, whenever you want to start the login widget, call:

```java
startActivity(lock.newIntent(this));
```

![Lock.png](/media/articles/libraries/lock-android/login.png)

> If you need in depth configuration, check more information on [Lock Builder](https://auth0.com/docs/libraries/lock-android#lock-builder)

> There are multiple ways of implementing the login dialog. What you see above is the default widget; however, if you want, you can use [your own UI](02-custom-login.md).

### Done!

You've already implemented Login and Sign Up with Auth0 in your Android project!



### Optional: Log In with Social Connections

In order to have a simple login mechanism through social connections, all you have to do is enable them in your account's [dashboard](${uiURL}/#/connections/social). Every social connection you switch on there, will appear in the Login screen of your app. That's pretty much it!<|MERGE_RESOLUTION|>--- conflicted
+++ resolved
@@ -1,25 +1,14 @@
 ---
 title: Login
-description: This tutorial will show you how to integrate Lock 10 in your Android project in order to present a login screen.
+description: This tutorial will show you how to integrate Lock v2 in your Android project in order to present a login screen.
 ---
-
-<<<<<<< HEAD
-This tutorial will show you how to integrate Lock 10 in your Android project in order to present a login screen.
-=======
-This is the very beginning of a simple, practical and multi-step quickstart that will guide you through managing authentication in your android apps with Auth0.
->>>>>>> db9ce906
 
 ::: panel-info System Requirements
 This tutorial and seed project have been tested with the following:
 
 * AndroidStudio 2.0
-<<<<<<< HEAD
 * Emulator - Nexus5X - Android 6.0 
 :::
-=======
-* Emulator - Nexus5X - Android 6.0
-  :::
->>>>>>> db9ce906
 
 <%= include('../../_includes/_github', {
   link: 'https://github.com/inaka/auth0-android-sample/tree/01-login',
@@ -69,7 +58,6 @@
 				android:host="${account.namespace}"
                     android:pathPrefix="/android/YOUR_APP_PACKAGE_NAME/callback"
                     android:scheme="https" />
-<<<<<<< HEAD
 		</intent-filter>
 </activity>
         
@@ -88,32 +76,9 @@
 
 > Do not add ``<android:noHistory="true">`` to the ``LockActivity`` as this will alter the correct functionality of Lock.
         
-=======
-            </intent-filter>
-        </activity>
-
-        <activity android:name="com.auth0.android.lock.provider.WebViewActivity"></activity>
-
-Also, you need to add the following permissions inside the:
-
-	<uses-permission android:name="android.permission.INTERNET" />
-	<uses-permission android:name="android.permission.ACCESS_NETWORK_STATE" />
-
-At last, don't forget to declare 	the activities you're using in the Manifest:
-
-
-	<activity android:name=".activities.LockActivity"/>
-	<activity android:name=".activities.MainActivity"/>
-
-
-> It's recommended to add both the ``Auth0DomainID`` and ``Auth0ClientID`` to the ``Strings.xml`` file, rather than hardcode them in the manifest.
-
-> Do not add ``<android:noHistory="true">`` to the ``LockActivity`` as this will alter the correct functionality of Lock10.
-
->>>>>>> db9ce906
 ### 3. Implement the Login
 
-At this point, you're all set to implement the Login in any activity you want.
+At this point, you're all set to implement the Login in any activity you want. 
 
 First, add these lines in the ``onCreate`` method:
 
