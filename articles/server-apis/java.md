---
title: Java API Tutorial
name: Java API
thirdParty: false
alias:
  - java
languages:
  - Java
<<<<<<< HEAD
image: /media/platforms/java.png
lodash: true
=======
image: //auth0.com/lib/platforms-collection/img/java.png
>>>>>>> fc0810b3
tags:
  - quickstart
snippets:
  dependencies: server-apis/java/dependencies
  use: server-apis/java/use
---

## Java API Tutorial

<%= include('../_includes/package', {
  pkgRepo: 'auth0-java',
  pkgBranch: 'master',
  pkgPath: 'examples/java-api',
  pkgFilePath: null,
  pkgType: 'replace' + account.clientParam
}) %>

Then, you just need to specify your Auth0 account configuration as enviroment variables. [Check it here](https://github.com/auth0/auth0-java/blob/master/examples/java-api/README.md#running-the-example)

**Otherwise, Please follow the steps below to configure your existing Java app to use it with Auth0.**

### 1. Add java-jwt dependency

You need to add the `java-jwt` and `commons-codec` dependencies.

For that, you can just add them to your `pom.xml` if you're using maven.

${snippet(meta.snippets.dependencies)}

### 2. Add JWT Validation filter

> Dropwizard users: make sure to ignore the requests that contain `OPTIONS` as method. You can do that by checking `"OPTIONS".equals(request.getMethod())` and calling `chain.doFilter(request, response); return;` in  `JWTFilter`.

Now, you need to validate the [JWT](/jwt). For that, we'll use a Filter.

${snippet(meta.snippets.use)}

Please note that we're setting the URL Pattern to `/api/*` in this case. That means that we'll check the user is authenticated only if the request is to the API.

Please note that if you're using Servlets 2.5, you won't be able to use the `@WebFilter` annotation. In that case, add the following to your `web.xml`:

```xml
<filter>
  <filter-name>JWTFilter</filter-name>
  <filter-class>com.auth0.example.JWTFilter</filter-class>
</filter>

<!-- We are going to restrict /api/* paths -->
<filter-mapping>
  <filter-name>JWTFilter</filter-name>
  <url-pattern>/api/*</url-pattern>
</filter-mapping>
```


### 4. You're done!

Now you have both your FrontEnd and Backend configured to use Auth0. Congrats, you're awesome!<|MERGE_RESOLUTION|>--- conflicted
+++ resolved
@@ -6,12 +6,7 @@
   - java
 languages:
   - Java
-<<<<<<< HEAD
 image: /media/platforms/java.png
-lodash: true
-=======
-image: //auth0.com/lib/platforms-collection/img/java.png
->>>>>>> fc0810b3
 tags:
   - quickstart
 snippets:
