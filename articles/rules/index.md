--- conflicted
+++ resolved
@@ -35,11 +35,8 @@
 
 A Rule is a function with the following arguments:
 
-<<<<<<< HEAD
 * `user`: the user object as it comes from the identity provider (For a complete list of the user properties, see: [User Profile Structure](/user-profile/user-profile-structure)).
-=======
-* `user`: the user object as it comes from the identity provider. (For a complete list of the user properties, see: [User Profile Structure](/user-profile/user-profile-structure).) **Note:** The user object is excluded if you are changing the default `stage` of a rule. See [creating a Rule using the Management API](#creating-a-new-rule-using-the-management-api) for more details.
->>>>>>> 49ca128e
+
 * `context`: an object containing contextual information of the current authentication transaction, such as user's IP address, application, location. (A complete list of context properties is available here: [Context Argument Properties in Rules](/rules/context).)
 * `callback`: a function to send back the potentially modified `user` and `context` objects back to Auth0 (or an error).
 
