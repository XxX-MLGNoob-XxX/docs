--- conflicted
+++ resolved
@@ -31,11 +31,7 @@
 | `context.protocol` | <%= include('../_includes/_context-prop-protocol.md') %> |
 | `context.stats` | An object containing specific user stats, like `stats.loginsCount`. Note that any of the counter variables returned as part of the `stats` object do not increase during [silent authentication](/api-auth/tutorials/silent-authentication) (as when `prompt=none`). |
 | `context.sso` | <%= include('../_includes/_context-prop-sso.md') %> |
-<<<<<<< HEAD
-| `context.accessToken` | An object representing the options defined on the [Access Token](/tokens/overview-access-tokens). `accessToken.scope` is an array containing permissions in string format and can be used to change the Access Token's returned scopes. You can also use this object to [add custom namespaced claims](/tokens/add-custom-claims) to the Access Token. |
-=======
 | `context.accessToken` | An object representing the options defined on the <dfn data-key="access-token">Access Token</dfn>. `accessToken.scope` is an array containing permissions in string format and can be used to [change the Access Token's returned scopes](/rules/current#api-authorization-modify-scope). You can also use this object to [add custom namespaced claims](/tokens/add-custom-claims) to the Access Token. |
->>>>>>> 6b5eab94
 | `context.idToken` | An object representing the options defined on the [ID Token](/tokens/id-token). Used to add custom namespaced claims to the ID Token. |
 | `context.original_protocol` | After a [redirect rule](/rules/current/redirect) has executed and the authentication transaction is resumed, this property will be populated with the original protocol used to initiate the transaction. |
 | `context.multifactor` | An object representing the multifactor settings used in [implementing contextual MFA](/multifactor-authentication/custom). |
