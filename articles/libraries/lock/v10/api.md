--- conflicted
+++ resolved
@@ -185,9 +185,6 @@
 - `show`: emitted when Lock is shown. Has no arguments.
 - `hide`: emitted when Lock is hidden. Has no arguments.
 - `unrecoverable_error`: emitted when there is an unrecoverable error, for instance when no connection is available. Has the error as the only argument.
-<<<<<<< HEAD
-- `authenticated`: emitted after a successful authentication. Has the authentication result as the only argument. The authentication result contains the token which can be used to get the user's profile or stored to log them in on subsequent checks.
-=======
 - `authenticated`: emitted after a successful authentication. Has the authentication result as the only argument. The authentication result contains the token which can be used to get the user's profile or stored to log them in on subsequent checks. 
 - `authorization_error`: emitted when authorization fails. Has error as the only argument.
 - `hash_parsed`: every time a new Auth0Lock object is initialized in redirect mode (the default), it will attempt to parse the hash part of the url looking for the result of a login attempt. This is a low level event for advanced use cases and authenticated and authorization_error should be preferred when possible. After that this event will be emitted with null if it couldn't find anything in the hash. It will be emitted with the same argument as the authenticated event after a successful login or with the same argument as `authorization_error` if something went wrong. This event won't be emitted in popup mode because there is no need to parse the url's hash part.
@@ -196,7 +193,6 @@
 - `signin submit`: emitted when the user clicks on the submit button of the "Login" screen. (Only in Version >`10.18`)
 - `signup submit`: emitted when the user clicks on the submit button of the "Sign Up" screen. (Only in Version >`10.18`)
 - `federated login`: emitted when the user clicks on a social connection button. Has the connection name and the strategy as arguments. (Only in Version >`10.18`)
->>>>>>> b8caf8f3
 
 The `authenticated` event listener has a single argument, an `authResult` object. This object contains the following properties: `accessToken`, `idToken`, `state`, `refreshToken` and `idTokenPayload`.
 
