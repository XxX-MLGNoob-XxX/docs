--- conflicted
+++ resolved
@@ -54,12 +54,7 @@
 
 ## Tutorials
 
-<<<<<<< HEAD
- - [How to Execute a Resource Owner Password Grant](/api-auth/tutorials/password-grant)
- - [How to use MFA with Resource Owner Password Grant](/api-auth/tutorials/multifactor-resource-owner-password)
- - [How to use Resource Owner Password Grant from the server side together with Anomaly Detection](/api-auth/tutorials/using-resource-owner-password-from-server-side)
-=======
 - [How to Execute a Resource Owner Password Grant](/api-auth/tutorials/password-grant)
 - [How to use MFA with Resource Owner Password Grant](/api-auth/tutorials/multifactor-resource-owner-password)
 - [Why you should always use access tokens to secure an API](/api-auth/why-use-access-tokens-to-secure-apis)
->>>>>>> a30d1744
+- [How to use Resource Owner Password Grant from the server side together with Anomaly Detection](/api-auth/tutorials/using-resource-owner-password-from-server-side)