---
title: User profile claims and scope
topics:
  - api-authentication
  - oidc
  - scopes
  - user-profiles
  - claims
contentType: concept
useCase:
  - secure-api
  - call-api
---

# User profile claims and scope

<%= include('./_about.md') %>

The behavior of the `scope` parameter has been changed to conform to the [OIDC specification](https://openid.net/specs/openid-connect-core-1_0.html#ScopeClaims).

Instead of requesting arbitrary application-specific claims, applications can request any of the standard OIDC scopes such as `profile` and `email`, as well as any [scopes supported by the API they want to access](/api-auth/tutorials/adoption/api-tokens).

## Standard claims

The OIDC specification defines a [set of standard claims](https://openid.net/specs/openid-connect-core-1_0.html#StandardClaims) about users that can be returned in ID Tokens or in the response from /userinfo.

## Custom claims

To improve compatibility for applications, Auth0 now returns profile information in a [structured claim format as defined by the OIDC specification](https://openid.net/specs/openid-connect-core-1_0.html#StandardClaims). You can still add custom claims, but they must conform to a namespaced format to avoid possible collisions with standard OIDC claims. Otherwise, it is no longer possible to add arbitrary claims to ID Tokens or Access Tokens. 

For example, suppose an identity provider returns a `favorite_color` claim as part of the user’s profile, and that we’ve used the Auth0 management API to set application-specific information for this user.

This would be the profile stored by Auth0:

```json
{
  "email": "jane@example.com",
  "email_verified": true,
  "user_id": "custom|123",
  "favorite_color": "blue",
  "user_metadata": {
    "preferred_contact": "email"
  }
}
```

This is a [*normalized user profile*](/users/normalized), which is a protocol-agnostic representation of this user as defined by Auth0. When performing an OIDC conformant login, Auth0 would return the following ID Token claims to the application:

```json
{
  "iss": "https://my-domain.auth0.com/",
  "sub": "custom|123",
  "aud": "my_client_id",
  "exp": 1311281970,
  "iat": 1311280970,
  "email": "jane@example.com",
  "email_verified": true
}
```

Note that the `user_id` property is sent as `sub` in the ID Token, and that `favorite_color` and `user_metadata` are not present in the OIDC response from Auth0. This is because OIDC does not define standard claims to represent all the information in this user’s profile. We can, however, define a non-standard claim by namespacing it through a rule:

```js
function (user, context, callback) {
  const namespace = 'https://myapp.example.com/';
  context.idToken[namespace + 'favorite_color'] = user.favorite_color;
  context.idToken[namespace + 'preferred_contact'] = user.user_metadata.preferred_contact;
  callback(null, user, context);
}
```

::: note 
If you need to add custom claims to the Access Token, the same applies but using `context.accessToken` instead. 

Please note that adding custom claims to ID Tokens through this method will also let you obtain them when calling the `/userinfo` endpoint. However, rules run when the user is authenticating, not when `/userinfo` is called.
:::

Any non-Auth0 HTTP or HTTPS URL can be used as a namespace identifier, and any number of namespaces can be used. The namespace URL does not have to point to an actual resource, it’s only used as an identifier and will not be called by Auth0. 

::: warning
`auth0.com`, `webtask.io` and `webtask.run` are Auth0 domains and therefore cannot be used as a namespace identifier.
:::

This follows a [recommendation from the OIDC specification](https://openid.net/specs/openid-connect-core-1_0.html#AdditionalClaims) stating that custom claim identifiers should be collision-resistant. While this is not mandatory according to the specification, Auth0 will always enforce namespacing when performing OIDC-conformant login flows, meaning that any custom claims without HTTP/HTTPS namespaces will be silently excluded from tokens.

Auth0 will only allow non-OIDC claims without a namespace (through the "legacy" user profile, from which we strongly recommend moving away) if:

* You are using the non-OIDC conformant pipeline (i.e., you are not using the audience parameter in the /authorize or token request and the application does not have the OIDC-Conformant toggle enabled).
* You have the Legacy User Profile toggle turned on in the tenant Advanced Settings, under the Migrations section. This setting is only enabled for old tenants; newly created tenants can't see or enable the Legacy User Profile. We strongly recommend moving away from the Legacy User Profile.

<<<<<<< HEAD
## Keep reading
=======
## Token refresh flow and custom claims

When an application requests new tokens using a [Refresh Token](/tokens/refresh-token/current), the new tokens will not automatically inherit any custom claims previously added. But since rules run on a token refresh flow as well, the same claim customization code will be executed in these cases. This gives the flexibility of adding or changing claims in newly issued tokens without forcing applications to obtain a new refresh token.

## Further reading
>>>>>>> 0a4b4aa7

<%= include('./_index.md') %><|MERGE_RESOLUTION|>--- conflicted
+++ resolved
@@ -88,14 +88,10 @@
 * You are using the non-OIDC conformant pipeline (i.e., you are not using the audience parameter in the /authorize or token request and the application does not have the OIDC-Conformant toggle enabled).
 * You have the Legacy User Profile toggle turned on in the tenant Advanced Settings, under the Migrations section. This setting is only enabled for old tenants; newly created tenants can't see or enable the Legacy User Profile. We strongly recommend moving away from the Legacy User Profile.
 
-<<<<<<< HEAD
-## Keep reading
-=======
 ## Token refresh flow and custom claims
 
 When an application requests new tokens using a [Refresh Token](/tokens/refresh-token/current), the new tokens will not automatically inherit any custom claims previously added. But since rules run on a token refresh flow as well, the same claim customization code will be executed in these cases. This gives the flexibility of adding or changing claims in newly issued tokens without forcing applications to obtain a new refresh token.
 
-## Further reading
->>>>>>> 0a4b4aa7
+## Keep reading
 
 <%= include('./_index.md') %>