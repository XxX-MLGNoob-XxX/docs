---
toc: true
title: Auth0 Migrations
description: List of all the changes made on Auth0 platform that might affect customers
topics:
  - migrations
contentType:
  - concept
  - reference
useCase:
  - migrate
---

# Migrations

Occasionally, Auth0 engineers must make breaking changes to the Auth0 platform, primarily for security reasons. If a vulnerability or other problem in the platform is not up to our high standards of security, we work to correct the issue.

Sometimes a correction will cause a breaking change to customer's applications. Depending on the severity of the issue, we may have to make the change immediately.

For changes that do not require immediate changes, we often allow a grace period to allow you time to update your applications.

## Migration process

The migration process is outlined below:

1. We update the platform and add a new migration option for existing customers, allowing a grace period for opt-in. New customers are always automatically enrolled in all migrations.
2. After a certain period, the migration is enabled for all customers. This grace period varies based on the severity and impact of the breaking change, typically 30 or 90 days.

During the grace period, customers are informed via dashboard notifications and emails to tenant administrators. You will continue to receive emails until the migration has been enabled on each tenant you administer.

If you need help with the migration, create a ticket in our [Support Center](${env.DOMAIN_URL_SUPPORT}).

## Active migrations

Current migrations are listed below, newest first.

For migrations that have already been enabled for all customers, see [Past Migrations](/migrations/past-migrations).

<<<<<<< HEAD
### Clickjacking Protection

We added a way to [enable clickjacking protection](/migrations/guides/clickjacking-protection) for the Classic Universal Login Experience.
=======
### Tenant Logs Search v2 migration to v3

To provide our customers with the most reliable and scalable solution, Auth0 has deprecated Tenant Logs Search Engine v2 in favor of v3. Auth0 is proactively migrating customers unaffected by this change, while those who are potentially affected are being notified to opt in for v3 during the provided grace period. A [migration guide](/logs/migrate-logs-v2-v3) is available with more details on affected customers and steps required to complete the migration.
>>>>>>> 9bc9628c

### IP Address Authentication Deprecation

[IP Address Authentication](/connections/enterprise/ip-address) has been deprecated and will not be enabled for new customers. The functionality will continue to work for existing customers that currently have it enabled. If at some point the IP Address Authentication feature is changed or removed from service, customers who currently use it will be notified beforehand and given ample time to migrate.

### User Search v2 migration to v3

User Search v2 is being deprecated and you may be required to take action before June 30, 2019. A [migration guide](/users/search/v3/migrate-search-v2-v3) is available to walk you through the steps required. Notifications have been and will continue to be sent to customers that need to complete this migration.

Useful Resources:

- [User Search v3](/users/search/v3)
- [User Search v3 - Query Syntax](/users/search/v3/query-syntax)
- [User Search Best Practices](/best-practices/search-best-practices)
- [User Search v2 to v3 Migration Guide](/users/search/v3/migrate-search-v2-v3)

### Google Cloud Messaging to Firebase Cloud Messaging Migration

Auth0’s Guardian SDKs for iOS and Android helps you create custom Mobile apps with Guardian functionality, providing secure access to multi-factor authentication with push notifications. 

The Android SDK library was initially built to send Push Notifications using Google Cloud Messaging, which [Google deprecated](https://firebase.googleblog.com/2018/04/time-to-upgrade-from-gcm-to-fcm.html) and replaced with Firebase Cloud Messaging. We updated the SDK to use Firebase Cloud Messaging.

Existing applications will keep working but if you want to migrate, you can find instructions [here](/migrations/guides/google_cloud_messaging).

### Facebook Login and Graph API

The latest version of Facebook Login and the Facebook Graph API change what permissions and fields can be requested. We've updated Facebook connections to reflect these changes. For for more information, check out [Changes to Facebook Login and Graph API](/migrations/guides/facebook-graph-api-deprecation).

### LinkedIn API V2

On March 1st, 2019 all LinkedIn connections will be updated to use version 2 of the LinkedIn API. You may need to update your application code to accomodate these API changes. For more information, check out [Migration to LinkedIn API V2](/migrations/guides/linkedin-api-deprecation).

### Node.js v8 for Webtask Runtime

| Severity | Grace Period Start | Mandatory Opt-In|
| --- | --- | --- |
| High | 2018-04-17 | 2018-04-30 |

The Webtask engine powering Auth0 extensibility points currently utilizes Node 4. Beginning **30 April 2018**, [Node.js v4 will no longer be under long-term support (LTS)](https://github.com/nodejs/Release#release-schedule). This means that critical security fixes will no longer be back-ported to this version. As such, Auth0 will be migrating the Webtask runtime from Node.js v4 to Node.js v8.

On **17 April 2018** we will make the Node 8 runtime available for extensibility to all public cloud customers. You will be provided a migration switch that allows you to control your environment's migration to the new runtime environment.

For more information on this migration and the steps you should follow to upgrade your implementation, see [Migration Guide: Extensibility and Node.js v8](/migrations/guides/extensibility-node8).

### Introducing Lock v11 and Auth0.js v9

| Severity | Grace Period Start | Mandatory Opt-In|
| --- | --- | --- |
| Medium | 2017-12-21 |  2018-08-06 |

We are continually improving the security of our service. As part of this effort, we have deprecated the Legacy Lock API, which consists of the /usernamepassword/login and /ssodata endpoints. These endpoints are used by Lock.js v8, v9, and v10 and Auth0.js, v6, v7, and v8, and can also be called directly from applications.

As of August 6, 2018, Auth0 has permanently disabled the Legacy Lock API. This removal of service fully mitigates the CSRF vulnerability [disclosed in April 2018](https://auth0.com/blog/managing-and-mitigating-security-vulnerabilities-at-auth0/). This also ends the soft removal grace period that was [first announced on July 16, 2018](https://community.auth0.com/t/auth0-legacy-lock-api-disabled-grace-period-available/12949), meaning the Legacy Lock API can no longer be re-enabled.

If your Legacy Lock API migration has not yet been completed, your users may experience an outage, failed logins, or other adverse effects. You will need to complete your migration in order to restore normal functionality. Refer to the [Legacy Lock API Deprecation Guide](/migrations/guides/legacy-lock-api-deprecation) to determine the correct path for your needs; you may also wish to consult the [Deprecation Error Reference](/errors/deprecation-errors) to identify the source(s) of any errors in your tenant logs. 

#### Am I affected by the change?

If you are currently implementing login in your application with Lock v8, v9, or v10, or Auth0.js v6, v7, or v8, you are affected by these changes. Additionally, you are affected if your application calls the /usernamepassword/login or /ssodata endpoints directly via the API.

We **recommend** that applications using [Universal Login](/hosted-pages/login) update the library versions they use inside of the login page.

However, those who are using Lock or Auth0.js embedded within their applications, or are calling the affected API endpoints directly, are **required** to update, and applications which still use deprecated endpoints will cease to function properly after the removal of service date.

Libraries and SDKs not explicitly named here are not affected by this migration.

If you have any questions, reach out in our [Support Center](${env.DOMAIN_URL_SUPPORT}).

### Deprecating the usage of ID Tokens on the Auth0 Management API

| Severity | Grace Period Start | Mandatory Opt-In|
| --- | --- | --- |
| Medium | 2018-03-31 |  - |

For some use cases you can use [ID Tokens](/tokens/id-token) as credentials in order to call the [Management API](/api/management/v2). This functionality is being deprecated.

This is used by the [Users](/api/management/v2#!/Users/get_users_by_id) and [Device Credentials](/api/management/v2#!/Device_Credentials/get_device_credentials) endpoints.

List of affected endpoints:

| **Endpoint** | **Use Case** |
|-|-|
| [GET /api/v2/users/{id}](/api/management/v2#!/Users/get_users_by_id) | Retrieve a user's information |
| [GET /api/v2/users/{id}/enrollments](/api/management/v2#!/Users/get_enrollments) | Retrieve all [Guardian](/multifactor-authentication/factors/push) MFA enrollments for a user |
| [PATCH /api/v2/users/{id}](/api/management/v2#!/Users/patch_users_by_id) | Update a user's information |
| [DELETE /api/v2/users/{id}/multifactor/{provider}](/api/management/v2#!/Users/delete_multifactor_by_provider) | Delete the [multifactor](/multifactor-authentication) provider settings for a user |
| [POST /api/v2/device-credentials](/api/management/v2#!/Device_Credentials/post_device_credentials) | Create a public key for a device |
| [DELETE /api/v2/device-credentials/{id}](/api/management/v2#!/Device_Credentials/delete_device_credentials_by_id) | Delete a device credential |
| [POST/api/v2/users/{id}/identities](/api/management/v2#!/Users/post_identities) | [Link user accounts](/link-accounts) from various identity providers |
| [DELETE /api/v2/users/{id}/identities/{provider}/{user_id}](/api/management/v2#!/Users/delete_provider_by_user_id) | [Unlink user accounts](/link-accounts#unlinking-accounts) |

These endpoints can now accept regular [Access Tokens](/tokens/overview-access-tokens).

The functionality is available and affected users are encouraged to migrate. However the ability to use ID Tokens will not be disabled in the foreseeable future so the mandatory opt-in date for this migration remains open. When this changes, customers will be notified beforehand.

For more information on this migration and the steps you should follow to upgrade your implementation, see the [Migration Guide: Management API and ID Tokens](/migrations/guides/calling-api-with-idtokens).

#### Am I affected by the change?

If you are currently using [ID Tokens](/tokens/id-token) to access any part of the Management API, your application will need to be updated.

If you have any questions, create a ticket in our [Support Center](${env.DOMAIN_URL_SUPPORT}).

## Upcoming migrations

Based on customer feedback, we have adjusted our plans and will continue to maintain and support the below listed endpoints and features.

We will publish guidance for each of the below scenarios on how to transition your applications to standards-based protocols. If we need to make security enhancements to any of these legacy endpoints which would require more urgency, we will promptly announce timeframes and guidelines for any required changes.

### Resource Owner support for /oauth/token endpoint

Support was introduced for [Resource Owner Password](/api/authentication#resource-owner-password) to the [/oauth/token](/api/authentication#authorization-code) endpoint earlier this year.

#### Am I affected by the change?

If you are currently implementing the [/oauth/ro](/api/authentication#resource-owner) endpoint your application can be updated to use the [/oauth/token](/api/authentication#authorization-code) endpoint. For details on how to make this transition, see the [Migration Guide for Resource Owner Password Credentials Exchange](/migrations/guides/migration-oauthro-oauthtoken).

If you have any questions, create a ticket in our [Support Center](${env.DOMAIN_URL_SUPPORT}).

### API authorization with third-party vendor APIs

The mechanism by which you get tokens for third-party / vendor APIs (for example AWS, Firebase, and others) is being changed. It will work the same as any custom API, providing better consistency. This new architecture will be available in 2019 and once it becomes available, the [/delegation](/api/authentication#delegation) endpoint will be officially deprecated.

#### Am I affected by the change?

If you are currently using [/delegation](/api/authentication#delegation) to provide third party authorization, your application will need to be updated once migration guides are available.

If you have any questions, create a ticket in our [Support Center](${env.DOMAIN_URL_SUPPORT}).

### Improved OpenID Connect interoperability in Auth0

The [userinfo](/api/authentication#get-user-info) endpoint is being updated to return [OIDC conformant user profile attributes](/users/normalized/oidc). The most notable change is that `user_id` becomes `sub`. This will deprecate the [legacy Auth0 user profile](/users/normalized/auth0) (in [userinfo](/api/authentication#get-user-info) and in [ID Tokens](/tokens/id-token)).

#### Am I affected by the change?

If you are currently using the [/userinfo](/api/authentication#get-user-info) endpoint or receiving ID Tokens, you are affected by this change and need to update your implementation so that it expects normalized OIDC conformant user profile attributes once migration guides are available.

If you have any questions, create a ticket in our [Support Center](${env.DOMAIN_URL_SUPPORT}).<|MERGE_RESOLUTION|>--- conflicted
+++ resolved
@@ -36,15 +36,13 @@
 
 For migrations that have already been enabled for all customers, see [Past Migrations](/migrations/past-migrations).
 
-<<<<<<< HEAD
 ### Clickjacking Protection
 
 We added a way to [enable clickjacking protection](/migrations/guides/clickjacking-protection) for the Classic Universal Login Experience.
-=======
+
 ### Tenant Logs Search v2 migration to v3
 
 To provide our customers with the most reliable and scalable solution, Auth0 has deprecated Tenant Logs Search Engine v2 in favor of v3. Auth0 is proactively migrating customers unaffected by this change, while those who are potentially affected are being notified to opt in for v3 during the provided grace period. A [migration guide](/logs/migrate-logs-v2-v3) is available with more details on affected customers and steps required to complete the migration.
->>>>>>> 9bc9628c
 
 ### IP Address Authentication Deprecation
 
