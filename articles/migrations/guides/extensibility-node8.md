---
title: Migration Guide - Extensibility and Node.js v8
description: This article covers the Auth0 features/modules affected, as well as our recommendations to ensure a smooth migration process.
toc: true
---
# Migration Guide: Extensibility and Node.js v8

:::warning
The Node.js 8 runtime will be available to all public cloud customers on **April 17th, 2018**.
:::

Beginning 2018 April 30, [Node.js v4 will be going out of long-term support (LTS)](https://github.com/nodejs/Release#release-schedule), which means that the Node.js development team will no longer be back-porting critical security fixes to this version.

As such, Auth0 will be migrating from Node.js v4 to Node.js v8.

In this document, we:

* Provide recommendations on how you can ensure a smooth migration for your environment
* Detail the specific modules effected

## Summary of the migration

The Webtask runtime powering the following Auth0 features utilizes Node.js v4:

* Rules
* Hooks
* Custom database connections
* Custom social connections

Due to the end of long-term support (LTS) for Node.js v4, we will be migrating the Webtask runtime to use Node.js v8.

As part of this migration, the Auth0 development team has performed extensive testing to detect any breaking changes proactively.

However, there may be behavioral changes as a result of this migration. As such, we have provided a migration switch that allows you to control the migration of your environment to the new Webtask runtime using Node.js v8.

## How to enable the Node.js v8 runtime

<<<<<<< HEAD
Node.js v8 can be enabled through the new Extensibility panel on the [Advanced Tenant Settings](${manage_url}/#/tenant/advanced) page of the Dashboard.
=======
:::warning
The Extensibility panel, that this section refers to, will be made available to our cloud customers on **April 17th, 2018**.
:::

Node 8 can be enabled through the new Extensibility panel on the [Advanced Tenant Settings](${manage_url}/#/tenant/advanced) page of the Dashboard. This panel will be visible once the new Node 8 runtime is made available on 17 April 2018.
>>>>>>> da9e0f67

![Runtime toggle](/media/articles/migrations/node-runtime1.png)

![Runtime toggle options](/media/articles/migrations/node-runtime1.png)

::: warning
Changing the runtime may break your existing Rules, Hooks, and Custom Database/Social Connections. We recommend that you first switch your development tenant, test your setup, and switch your production tenant only if there are no breaking changes.
:::

## How to ensure a stable migration

Before migrating, we highly recommend testing all of your:

* Rules
* Hooks
* Custom Database Connections/Scripts
* Custom Social Connections

Furthermore, we recommend that the testing be done in your development tenant and migrating your production tenant only if you see no issues in development. 

You can query the Management API for your rules, custom database scripts, and custom social connections. This will make it easier for you to move items from your production tenant to development tenant for testing purposes.

Please see our documentation on the [Connections](/api/management/v2#!/Connections) and [Rules](/api/management/v2#!/Rules/get_rules) endpoints for additional information on this process.

When using the **/connections** endpoints, Custom Database Scripts can be retrieved or updated using `options.customScripts`.

Similarly, you can find Custom Social Connections in `options.scripts.fetchUserProfile`.

You will need to manually copy over any Hooks-related code that you use.

### Migration assistance

We have created a [migration assistant](https://github.com/auth0/webtask-migration-assistant) to help ease the copying of code between production and development tenants.

Please be sure to test each script *individually* with its associated **Try** button. You may, however, test all rules simultaneously with the **Try All Rules With** button.

In addition, test logging in using the development tenant to ensure that all of the following items that you have set up work as expected:

* Rules
* Hooks
* Database Connections
* Custom Social Connections

## Affected modules

If you are using the following built-in modules (that is, modules that you did not explicitly require), please be aware that some versions were updated to work with Node.js v8. The following table summarizes the changes.

| Module name | Old version | New version |
| - | - | - |
| azure-storage | ~0.4.1 | ~2.2.1 |
| couchbase | ~1.2.1 | ~2.3.5 |
| jsonwebtoken | ~0.4.1^* | ~7.4.1 (w/ compatibility shim) |
| knex | ~0.6.3 | ~0.13.0 |
| mongo-getdb | ~1.2.0^* | ^2.2.0 |
| mongodb | ~1.3.15^* | ^2.2.0 |
| mysql | 2.0.0-alpha8^* | ^2.0.0 |
| node-cassandra-cql | ^0.4.4 | ^0.5.0 |
| request | ~2.27.0 | ~2.81.0 |
| pg | ^4.3.0^* | ^4.5.7 |
| bcrypt | ~0.8.5^* | ~0.8.7 |
| xml2json | ~0.10.0^* | ~0.11.2 |

^* These versions are no longer supported due to incompatibility with Node.js v8.

### Pinned modules

If you have manually pinned modules, you may need to manually update them so that your code runs with Node.js v8.

For example, you must change

`var mysql = require(‘mysql@2.0.0-alpha8’);`

to

`var mysql = require(‘mysql’);`

### Behavioral and syntactic changes

Some of the behavioral and syntactic changes in modules were not forward-compatible with Node.js v8.

For example, the default encoding of the **crypto** module was changed from **binary** to **utf8**, and the use of `new Buffer()` has been deprecated in favor of `Buffer.from()`.

Please consult Node.js' migration nodes for [v4 to v6](https://github.com/nodejs/node/wiki/Breaking-changes-between-v4-LTS-and-v6-LTS) and [v6 to v8](https://github.com/nodejs/node/wiki/Breaking-changes-between-v6-LTS-and-v8-LTS) for additional information.

## Important Dates

* **2018 April 17**: The Webtask runtime using Node.js v8 becomes available to Auth0 customers
* **2018 April 30**: [Node.js v4 is no longer under long-term support (LTS)](https://github.com/nodejs/Release#release-schedule)

**To ensure that your Auth0 implementation functions as intended, please be sure to migrate to the Node.js v8 runtime before 30 April 2018.**<|MERGE_RESOLUTION|>--- conflicted
+++ resolved
@@ -35,15 +35,11 @@
 
 ## How to enable the Node.js v8 runtime
 
-<<<<<<< HEAD
-Node.js v8 can be enabled through the new Extensibility panel on the [Advanced Tenant Settings](${manage_url}/#/tenant/advanced) page of the Dashboard.
-=======
 :::warning
 The Extensibility panel, that this section refers to, will be made available to our cloud customers on **April 17th, 2018**.
 :::
 
-Node 8 can be enabled through the new Extensibility panel on the [Advanced Tenant Settings](${manage_url}/#/tenant/advanced) page of the Dashboard. This panel will be visible once the new Node 8 runtime is made available on 17 April 2018.
->>>>>>> da9e0f67
+Node.js v8 can be enabled through the new Extensibility panel on the [Advanced Tenant Settings](${manage_url}/#/tenant/advanced) page of the Dashboard. This panel will be visible once the new Node 8 runtime is made available on 17 April 2018.
 
 ![Runtime toggle](/media/articles/migrations/node-runtime1.png)
 
