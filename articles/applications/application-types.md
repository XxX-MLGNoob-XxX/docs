---
title: Application Types
description: Read about the different applications types - public vs confidential, and first vs third-party
toc: true
topics:
  - applications
  - application-types
contentType: reference
useCase:
  - build-an-app
---
# Application Types

<%= include('../_includes/_pipeline2') %>

When working with Auth0 applications, which are used to represent your applications, there are several terms you should know in terms of how applications are classified:

* [Confidential vs public](#confidential-vs-public-applications)
* [First vs third-party](#first-vs-third-party-applications)

## Confidential vs public applications

The OAuth 2.0 specification [defines two types of applications](https://tools.ietf.org/html/rfc6749#section-2.1): public and confidential.

When creating an application through the [Dashboard](${manage_url}/#/applications), Auth0 will ask you what type of application you want the application to represent and use that information to determine the application type.

### Check your application type

You can use the Management API's [Get a Client endpoint](/api/management/v2#!/Clients/get_clients_by_id) to check your existing Application's type. If the application is first party, the `is_first_party` equals `true`, else `false`. Be sure to replace `CLIENT_ID` with the ID of your application.

```har
{
	"method": "GET",
	"url": "https://${account.namespace}/api/v2/clients/CLIENT_ID?fields=is_first_party&include_fields=true",
	"headers": [{
		"name": "Authorization",
		"value": "Bearer MGMT_API_ACCESS_TOKEN"
	}]
}
```

::: note
<<<<<<< HEAD
See [Access Tokens for the Management API](/api/management/v2/concepts/tokens) for instructions on obtaining the Access Token required to call the Management API.
=======
See [Access Tokens for the Management API](/api/management/v2/tokens) for instructions on obtaining the Access Token required to call the Management API.
>>>>>>> 0aa0f8c5
:::

### Confidential applications

Confidential applications are able to hold credentials (such as a client ID and secret) in a secure way without exposing them to unauthorized parties. This means that you will need a trusted backend server to store the secret(s).

The following application types use confidential applications:

* A web application with a secure backend using the [Authorization Code grant](/api-auth/grant/authorization-code), [Password](/api-auth/grant/password) or [Password Realm](/api-auth/tutorials/password-grant#realm-support) grants
* A machine to machine application using the [Client Credentials grant](/api-auth/grant/client-credentials)

All of these grants require applications to authenticate by specifying their client ID and secret when calling the token endpoint.

Since confidential applications are capable of holding secrets, you can choose to have ID Tokens issued to them that have been signed in one of two ways:

* Symmetrically using their client secret (`HS256`)
* Asymmetrically using a private key (`RS256`)

### Public applications

Public applications **cannot** hold credentials securely. The following application types use public applications:

* Native desktop or mobile applications using the [Authorization Code grant with PKCE](/api-auth/grant/authorization-code-pkce)
* JavaScript-based client-side web applications (such as single-page apps) using the [Implicit](/api-auth/grant/implicit) grant

Since public applications are unable to hold secrets, [ID Tokens](/tokens/id-token) issued to them must be:

* Signed asymmetrically using a private key (`RS256`)
* Verified using the public key corresponding to the private key used to sign the token

## First vs third-party applications

First-party and third-party refer to the ownership of the application. This has implications in terms of who has administrative access to your Auth0 domain.

### First-party applications

First-party applications are controlled by the same organization or person who owns the Auth0 domain.

Example: You own Contoso and want to access the Contoso API. So you log into `contoso.com` with a first-party application.

By default, all applications created via the [Dashboard](${manage_url}/#/applications) are first-party.

### Third-party applications

Third-party applications are controlled by someone who most likely should *not* have administrative access to your Auth0 domain. Third-party applications enable external parties or partners to securely access protected resources behind your API.

Example: You create a developer center that allows users to obtain credentials so they can integrate their apps with your API (this functionality is similar to those provided by well-known APIs such as Facebook, Twitter, and GitHub). Their apps should log into your API as third-party applications.

Third-party applications must be created through the [Management API](/api/management/v2#!/Clients/post_clients) and are done so by setting `is_first_party` to `false`.

Third party applications have the following characteristics:

- They cannot skip user consent when consuming APIs. This is for security purposes since anyone can create an application, but each application relies on the end user to provide consent.
- The [ID Tokens](/tokens/id-token) generated for these applications hold minimum user profile information.
- They can use only tenant-level [connections](/applications/connections) (domain connections), which are automatically enabled for every third-party application and can be enabled for select first-party (standard) applications.
- To authenticate users using [Lock](/libraries/lock), you will have to use a version greater than `10.7`.
  - [PSaaS Appliance](/appliance) users must use `https://{config.auth0Domain}/` as the value for [the `configurationBaseUrl` option](https://github.com/auth0/lock#other-options).
- They cannot use [ID Tokens](/tokens/id-token) to invoke [Management APIv2](/api/management/v2) endpoints. Instead, they should get a Management APIv2 Token (see the *How to get a Management APIv2 Token* panel for details). Note that the applications should be granted the `current_user_*` scopes, as required by each endpoint.
  - `read:current_user`: [List or search users](/api/management/v2#!/Users/get_users), [Get a user](/api/management/v2#!/Users/get_users_by_id), [Get user Guardian enrollments](/api/management/v2#!/Users/get_enrollments)
  - `update:current_user_metadata`: [Update a user](/api/management/v2#!/Users/patch_users_by_id), [Delete a user's multi-factor provider](/api/management/v2#!/Users/delete_multifactor_by_provider)
  - `create:current_user_device_credentials`: [Create a device public key](/api/management/v2#!/Device_Credentials/post_device_credentials)
  - `delete:current_user_device_credentials`: [Delete a device credential](/api/management/v2#!/Device_Credentials/delete_device_credentials_by_id)
  - `update:current_user_identities`: [Link a user account](/api/management/v2#!/Users/post_identities), [Unlink a user identity](/api/management/v2#!/Users/delete_provider_by_user_id)

::: panel How to get a Management APIv2 Token
In order to access the [Management APIv2](/api/management/v2) endpoints from a third party applications, you need a Management APIv2 Token. To get one you can use any of the [API Authorization Flows](/api-auth), with the following request parameters:
- `audience=https://${account.namespace}/api/v2/`
- `scope=read:current_user update:current_user_metadata`
:::<|MERGE_RESOLUTION|>--- conflicted
+++ resolved
@@ -40,11 +40,7 @@
 ```
 
 ::: note
-<<<<<<< HEAD
 See [Access Tokens for the Management API](/api/management/v2/concepts/tokens) for instructions on obtaining the Access Token required to call the Management API.
-=======
-See [Access Tokens for the Management API](/api/management/v2/tokens) for instructions on obtaining the Access Token required to call the Management API.
->>>>>>> 0aa0f8c5
 :::
 
 ### Confidential applications
