--- conflicted
+++ resolved
@@ -60,11 +60,7 @@
   <li>
     <i class="icon icon-budicon-715"></i><a href="/services/packages">Packages</a>
 
-<<<<<<< HEAD
-Our packages provide our customers' with the services they need, in manner structured to help them engage with our experts in a way that best suites their requirements. Click [here](/services/packages) to see a full list of the packages we offer and to see which of them would be a good fit for you. 
-=======
 Our packages provide our customers with the services they need, in a manner structured to help them engage with our experts in a way that best suits their requirements. [See a full list of the packages we offer](/services/packages) and discover which of them would be a good fit for you.
->>>>>>> fdcbd5ba
   </li>
 </ul>
 
@@ -73,9 +69,5 @@
 * [Discover & Design](/services/discover-and-design)
 * [Implement](/services/implement)
 * [Maintain and Improve](/services/maintain-and-improve)
-<<<<<<< HEAD
 * [Packages](/services/packages)
-* [Gallery](/services/gallery)
-=======
-* [Packages](/services/packages)
->>>>>>> fdcbd5ba
+* [Gallery](/services/gallery)