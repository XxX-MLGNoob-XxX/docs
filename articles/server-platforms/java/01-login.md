---
title: Login
description: This tutorial will show you how to use the Auth0 Java SDK to add authentication and authorization to your web app.
---

<%= include('../../_includes/_github', {
link: 'https://github.com/auth0-samples/auth0-servlet-sample/tree/master/01-Login',
}) %>

### Add Auth0 callback handler

You can use the `Auth0CallbackHandler` provided by the SDK to authenticate the user. This should work as-is based on the configuration you setup in `web.xml`.

For more fine-grained control, you can inherit the library version of `Auth0CallbackHandler` to override methods for tailored behavior. See the [Auth0 Servlet ReadMe](https://github.com/auth0/auth0-servlet) on GitHub for details.


### Display Lock widget

In order to setup [Lock](/libraries/lock) update the `login.jsp` as follows:

```html
${'<%@ taglib prefix="fn" uri="http://java.sun.com/jsp/jstl/functions" %>'}
<!DOCTYPE html>
<html>
<head>
  <meta http-equiv="content-type" content="text/html; charset=utf-8"/>
  <title>Login</title>
  <link rel="stylesheet" type="text/css" href="/css/bootstrap.css"/>
  <link rel="stylesheet" type="text/css" href="/css/jquery.growl.css"/>
  <script src="http://code.jquery.com/jquery.js"></script>
  <script src="http://cdn.auth0.com/js/lock/10.0.0-rc.2/lock.min.js"></script>
  <script src="/js/jquery.growl.js" type="text/javascript"></script>
</head>
<body>
  <div class="container">
    <script type="text/javascript">
      $(function () {
        $.growl({title: "Welcome!", message: "Please log in"});
      });

      $(function () {
<<<<<<< HEAD
        var lock = new Auth0Lock('${account.clientId}', '${account.namespace}', {
          auth: {
            params: {
              state: {state},
              // change scopes to whatever you like, see https://auth0.com/docs/scopes
              // claims are added to JWT id_token - openid profile gives everything
              scope: 'openid user_id name nickname email picture'
            },
            responseType: 'code',
            redirectUrl: '${account.callback}'
          }
=======
        var lock = new Auth0Lock('${account.clientId}', '${account.namespace}');
        lock.showSignin({
          authParams: {
            state: <%= "${state}" %>,
            // change scopes to whatever you like, see https://auth0.com/docs/scopes
            // claims are added to JWT id_token - openid profile gives everything
            scope: 'openid user_id name nickname email picture'
          },
          responseType: 'code',
          popup: false,
          callbackURL: '<%= "${fn:replace(pageContext.request.requestURL, pageContext.request.requestURI, '')}" %>' + '/callback'
>>>>>>> 8ece8272
        });
        lock.show();
      });
    </script>
  </div>
</body>
</html>
```

__NOTE__: The sample also includes several css, js, and font files, which are not listed in this document for brevity. These files can be found under the `webapp` directory and you don't need to include them if you don't want to. The only necessary file is the `http://cdn.auth0.com/js/lock-9.min.js`.

First, we initialize `Auth0Lock` with a `clientID` and the account's `domain`.

```
var lock = new Auth0Lock('${account.clientId}', '${account.namespace}');
```

Afterwards, we use the `showSignin` method to open the widget on signin mode. We set several parameters as input, like `authParams` and `responseType`. For details on what each parameter does, refer to [Lock: User configurable options](/libraries/lock/customization).

By default, this library expects a Nonce value in the state query param as follows `state=nonce=B4AD596E418F7CE02A703B42F60BAD8F`, where the value is a randomly generated UUID. The NonceFactory can be used to generate such a `nonce` value. 

The `state` may need to hold other attribute values. For instance, in SSO you may need an `externalCallbackUrl` that also needs to be stored in the state parameter: `state=nonce=B4AD596E418F7CE02A703B42F60BAD8F&externalCallbackUrl=http://localhost:3099/callback`.


### Display user information

Depending on which `scopes` you specified upon login, some user information may be available in the [id_token](/tokens#auth0-id_token-jwt-) received.

The full user profile information is available as a session object keyed on `Auth0User`, you can call `SessionUtils.getAuth0User()` to retrieve it. 

However, because the authenticated user is also a `java.security.Principal` object we can inject it into the Controller automatically for secured endpoints.

Once the user has successfully authenticated, the application displays the `home.jsp`. In order to display some user information, as retrieved from Auth0, update the `home.jsp` as follows:

```html
${'<%@ taglib prefix="fn" uri="http://java.sun.com/jsp/jstl/functions" %>'}
${'<%@ taglib prefix="c" uri="http://java.sun.com/jsp/jstl/core" %>'}
<html lang="en">
<head>
    <meta charset="utf-8">
    <meta http-equiv="X-UA-Compatible" content="IE=edge">
    <meta name="viewport" content="width=device-width, initial-scale=1">
    <title>Home Page</title>
    <link rel="stylesheet" type="text/css" href="/css/bootstrap.css">
    <link rel="stylesheet" type="text/css" href="/css/jumbotron-narrow.css">
    <link rel="stylesheet" type="text/css" href="/css/home.css">
    <link rel="stylesheet" type="text/css" href="/css/jquery.growl.css"/>
    <script src="http://code.jquery.com/jquery.js"></script>
    <script src="/js/jquery.growl.js" type="text/javascript"></script>
</head>

<body>

<div class="container">
    <div class="header clearfix">
        <nav>
            <ul class="nav nav-pills pull-right">
                <li class="active" id="home"><a href="#">Home</a></li>
                <li id="logout"><a href="#">Logout</a></li>
            </ul>
        </nav>
        <h3 class="text-muted">App.com</h3>
    </div>
    <div class="jumbotron">
        <h3>Hello <%= "${user.name}" %>!</h3>
        <p class="lead">Your nickname is: <%= "${user.nickname}" %></p>
        <p class="lead">Your user id is: <%= "${user.userId}" %></p>
        <p><img class="avatar" src="<%= "${user.picture}" %>"/></p>
    </div>
    <div class="row marketing">
        <div class="col-lg-6">
            <h4>Subheading</h4>
            <p>Donec id elit non mi porta gravida at eget metus. Maecenas faucibus mollis interdum.</p>
            <h4>Subheading</h4>
            <p>Morbi leo risus, porta ac consectetur ac, vestibulum at eros. Cras mattis consectetur purus sit amet fermentum.</p>
        </div>

        <div class="col-lg-6">
            <h4>Subheading</h4>
            <p>Donec id elit non mi porta gravida at eget metus. Maecenas faucibus mollis interdum.</p>
            <h4>Subheading</h4>
            <p>Morbi leo risus, porta ac consectetur ac, vestibulum at eros. Cras mattis consectetur purus sit amet fermentum.</p>
        </div>
    </div>

    <footer class="footer">
        <p> &copy; 2016 Company Inc</p>
    </footer>

</div>

<script type="text/javascript">
    $(function () {
        $.growl({title: "Welcome <%= "${user.nickname}" %>", message: "We hope you enjoy using this site!"});
    });
    $("#logout").click(function(e) {
        e.preventDefault();
        $("#home").removeClass("active");
        $("#password-login").removeClass("active");
        $("#logout").addClass("active");
        // assumes we are not part of SSO so just logout of local session
        window.location = "<%= "${fn:replace(pageContext.request.requestURL, pageContext.request.requestURI, '')}" %>/logout";
    });
</script>

</body>
</html>
```
<|MERGE_RESOLUTION|>--- conflicted
+++ resolved
@@ -39,31 +39,17 @@
       });
 
       $(function () {
-<<<<<<< HEAD
         var lock = new Auth0Lock('${account.clientId}', '${account.namespace}', {
           auth: {
             params: {
-              state: {state},
+              state: <%= "${state}" %>,
               // change scopes to whatever you like, see https://auth0.com/docs/scopes
               // claims are added to JWT id_token - openid profile gives everything
               scope: 'openid user_id name nickname email picture'
             },
             responseType: 'code',
-            redirectUrl: '${account.callback}'
+            redirectUrl: '<%= "${fn:replace(pageContext.request.requestURL, pageContext.request.requestURI, '')}" %>' + '/callback'
           }
-=======
-        var lock = new Auth0Lock('${account.clientId}', '${account.namespace}');
-        lock.showSignin({
-          authParams: {
-            state: <%= "${state}" %>,
-            // change scopes to whatever you like, see https://auth0.com/docs/scopes
-            // claims are added to JWT id_token - openid profile gives everything
-            scope: 'openid user_id name nickname email picture'
-          },
-          responseType: 'code',
-          popup: false,
-          callbackURL: '<%= "${fn:replace(pageContext.request.requestURL, pageContext.request.requestURI, '')}" %>' + '/callback'
->>>>>>> 8ece8272
         });
         lock.show();
       });
