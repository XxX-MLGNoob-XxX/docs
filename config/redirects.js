--- conflicted
+++ resolved
@@ -1917,15 +1917,13 @@
   //    from: '/metadata/lock',
   //    to: '/users/guides/manage-user-metadata'
   //  }
-<<<<<<< HEAD
   { from: '/rules/current', to: '/rules' },
   { from: '/rules/legacy', to: '/rules/references/legacy' },
   { from: '/rules/current/context', to: '/rules/references/context-object' },
   { from: '/rules/current/redirect', to: '/rules/guides/redirect' },
   { from: '/rules/current/metadata-in-rules', to: '/rules/guides/metadata' },
   { from: '/rules/current/csharp', to: '/rules/guides/csharp' },
-  { from: '/rules/current/management-api', to: '/rules/guides/management-api' }
-=======
+  { from: '/rules/current/management-api', to: '/rules/guides/management-api' },
   {
     from: '/hooks/cli/create-delete',
     to: '/hooks/guides/create-hooks-using-cli'
@@ -1982,5 +1980,4 @@
     from: '/hooks/overview',
     to: '/hooks'
    }
->>>>>>> ac0b26b6
 ];
