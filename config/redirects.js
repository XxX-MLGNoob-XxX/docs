// This is the list of APIs used in the old two-step quickstarts.
const apiNames = [
  'aspnet-webapi',
  'aws',
  'azure-blob-storage',
  'azure-mobile-services',
  'azure-sb',
  'falcor',
  'firebase',
  'golang',
  'hapi',
  'java-spring-security',
  'java',
  'nginx',
  'nodejs',
  'php-laravel',
  'php-symfony',
  'php',
  'python',
  'rails',
  'ruby',
  'salesforce-sandbox',
  'salesforce',
  'sap-odata',
  'wcf-service',
  'webapi-owin'
];

const apis = `:api(${apiNames.join('|')})`;

module.exports = [

  /* Quickstart aliases */

  {
    from: ['/android-tutorial', '/native-platforms/android'],
    to: '/quickstart/native/android'
  },
  {
    from: [
      '/angular-tutorial',
      '/client-platforms/angularjs',
      '/quickstart/spa/angular/:client?'
    ],
    to: '/quickstart/spa/angularjs'
  },
  {
    from: '/client-platforms/angular2',
    to: '/quickstart/spa/angular2'
  },
  {
    from: ['/aspnet-tutorial', '/mvc3-tutorial'],
    to: '/quickstart/webapp/aspnet'
  },
  {
    from: ['/aspnet-owin-tutorial', '/aspnetwebapi-owin-tutorial'],
    to: '/quickstart/webapp/aspnet-owin'
  },
  {
    from: [
      '/aspnetwebapi-tutorial',
      '/tutorials/aspnet-mvc4-enterprise-providers',
      '/webapi'
    ],
    to: '/quickstart/backend/aspnet-webapi'
  },
  {
    from: '/awsapi-tutorial',
    to: '/integrations/aws'
  },
  {
    from: '/quickstart/native/chrome-extension',
    to: '/quickstart/native/chrome'
  },
  {
    from: ['/ember-tutorial', '/client-platforms/emberjs'],
    to: '/quickstart/spa/emberjs'
  },
  {
    from: '/firebaseapi-tutorial',
    to: '/applications/addons'
  },
  {
    from: '/applications/addons',
    to: '/addons'
  },
  {
    from: '/ionic-tutorial',
    to: '/quickstart/native/ionic'
  },
  {
    from: ['/ios-tutorial', '/native-platforms/ios-objc'],
    to: '/quickstart/native/ios-objc'
  },
  {
    from: '/java-tutorial',
    to: '/quickstart/webapp/java'
  },
  {
    from: '/javaapi-tutorial',
    to: '/quickstart/backend/java'
  },
  {
    from: '/server-platforms/golang',
    to: '/quickstart/webapp/golang'
  },
  {
    from: '/laravel-tutorial',
    to: '/quickstart/webapp/laravel'
  },
  {
    from: '/laravelapi-tutorial',
    to: '/quickstart/backend/php-laravel'
  },
  {
    from: '/mvc-tutorial-enterprise',
    to: '/tutorials/aspnet-mvc4-enterprise-providers'
  },
  {
    from: '/migrations',
    to: '/product-lifecycle/migrations'
  },
  {
    from: '/nodeapi-tutorial',
    to: '/quickstart/backend/nodejs'
  },
  {
    from: ['/nodejs-tutorial', '/server-platforms/nodejs'],
    to: '/quickstart/webapp/nodejs'
  },
  {
    from: '/phonegap-plugin-tutorial',
    to: '/native-platforms/cordova'
  },
  {
    from: '/phpapi-tutorial',
    to: '/quickstart/backend/php'
  },
  {
    from: '/pythonapi-tutorial',
    to: '/quickstart/backend/python'
  },
  {
    from: '/client-platforms/react',
    to: '/quickstart/spa/react'
  },
  {
    from: '/quickstart/native/ios-reactnative',
    to: '/quickstart/native/react-native'
  },
  {
    from: '/rubyapi-tutorial',
    to: '/quickstart/backend/rails'
  },
  {
    from: '/rails-tutorial',
    to: '/quickstart/webapp/rails'
  },
  {
    from: '/server-apis/ruby',
    to: '/quickstart/backend/ruby'
  },
  {
    from: '/python-tutorial',
    to: '/quickstart/webapp/python'
  },
  {
    from: ['/php-tutorial', '/server-platforms/php'],
    to: '/quickstart/webapp/php'
  },
  {
    from: '/phonegap-tutorial',
    to: '/quickstart/native/phonegap'
  },
  {
    from: '/salesforcesandboxapi-tutorial',
    to: '/applications/addons'
  },
  {
    from: '/salesforceapi-tutorial',
    to: '/applications/addons'
  },
  {
    from: '/sapapi-tutorial',
    to: '/applications/addons'
  },
  {
    from: '/servicestack-tutorial',
    to: '/quickstart/webapp/servicestack'
  },
  {
    from: [
      '/singlepageapp-tutorial',
      '/client-platforms/vanillajs',
      '/quickstart/spa/javascript/:client?'
    ],
    to: '/quickstart/spa/vanillajs'
  },
  {
    from: '/quickstart/webapp/play-2-scala',
    to: '/quickstart/webapp/scala'
  },
  {
    from: '/symfony-tutorial',
    to: '/quickstart/webapp/symfony'
  },
  {
    from: '/wcf-tutorial',
    to: '/quickstart/backend/wcf-service'
  },
  {
    from: [
      '/win8-cs-tutorial',
      '/windowsstore-auth0-tutorial',
      '/native-platforms/windows-store-csharp',
      '/quickstart/native-mobile/windows8-cp/:client?',
      '/quickstart/native/windows8-cp'
    ],
    to: '/quickstart/native/windows-uwp-csharp'
  },
  {
    from: [
      '/win8-tutorial',
      '/windowsstore-js-auth0-tutorial',
      '/native-platforms/windows-store-javascript',
      '/quickstart/native-mobile/windows8/:client'
    ],
    to: '/quickstart/native/windows-uwp-javascript'
  },
  {
    from: '/windowsphone-tutorial',
    to: '/quickstart/native/windowsphone'
  },
  {
    from: '/wpf-winforms-tutorial',
    to: '/quickstart/native/wpf-winforms'
  },
  {
    from: '/xamarin-tutorial',
    to: '/quickstart/native/xamarin'
  },
  {
    from: '/quickstart/:platform/reactnative-ios/:backend?',
    to: '/quickstart/native/react-native'
  },
  {
    from: '/quickstart/:platform/reactnative-android/:backend?',
    to: '/quickstart/native/react-native'
  },
  {
    from: '/quickstart/native/react-native-ios',
    to: '/quickstart/native/react-native'
  },
  {
    from: '/quickstart/native/react-native-android',
    to: '/quickstart/native/react-native'
  },

  /* --- Renamed quickstart articles --- */

  {
    from: '/quickstart/backend/webapi-owin/04-authentication-rs256-deprecated',
    to: '/quickstart/backend/webapi-owin/04-authentication-rs256-legacy'
  },
  {
    from: '/quickstart/backend/webapi-owin/05-authentication-hs256-deprecated',
    to: '/quickstart/backend/webapi-owin/05-authentication-hs256-legacy'
  },
  {
    from: '/quickstart/backend/webapi-owin/06-authorization-deprecated',
    to: '/quickstart/backend/webapi-owin/06-authorization-legacy'
  },
  {
    from: '/quickstart/backend/aspnet-core-webapi/04-authentication-rs256-deprecated',
    to: '/quickstart/backend/aspnet-core-webapi/04-authentication-rs256-legacy'
  },
  {
    from: '/quickstart/backend/aspnet-core-webapi/05-authentication-hs256-deprecated',
    to: '/quickstart/backend/aspnet-core-webapi/05-authentication-hs256-legacy'
  },
  {
    from: '/quickstart/backend/aspnet-core-webapi/06-authorization-deprecated',
    to: '/quickstart/backend/aspnet-core-webapi/06-authorization-legacy'
  },
  {
    from: '/quickstart/spa/react/03-user-profile',
    to: '/quickstart/spa/react/04-user-profile'
  },

  /* --- Two-step quickstarts to single-step quickstarts --- */

  {
    from: '/quickstart/webapp/nodejs/02-user-profile',
    to: '/quickstart/webapp/nodejs/01-login'
  },

  {
    from: [
      '/quickstart/hybrid',
      '/quickstart/native-mobile'
    ],
    to: '/quickstart/native'
  },
  {
    from: [
      '/quickstart/hybrid/:platform',
      '/quickstart/native-mobile/:platform',
      `/quickstart/hybrid/:platform/${apis}`,
      `/quickstart/native-mobile/:platform/${apis}`,
      `/quickstart/native/:platform/${apis}`
    ],
    to: '/quickstart/native/:platform'
  },
  {
    from: `/quickstart/spa/:platform/${apis}`,
    to: '/quickstart/spa/:platform'
  },
  {
    from: `/quickstart/backend/:platform/${apis}`,
    to: '/quickstart/backend/:platform'
  },
  {
    from: `/quickstart/spa/emberjs`,
    to: '/quickstart/spa/ember'
  },

  /* --- Removed Quickstarts --- */

  {
    from: [
      '/quickstart/spa/aurelia',
      '/quickstart/spa/ember',
      '/quickstart/spa/jquery'
    ],
    to: '/quickstart/spa'
  },
  
  /* --- Connections --- */

  {
    from: '/37signals-clientid',
    to: '/connections/social/37signals'
  },
  {
    from: '/amazon-clientid',
    to: '/connections/social/amazon'
  },
  {
    from: '/aol-clientid',
    to: '/connections/social/aol'
  },
  {
    from: '/connections/enterprise/azure-active-directory',
    to: '/connections/enterprise/azure-active-directory/v2'
  },
  {
    from: '/connections/enterprise/azure-active-directory-classic',
    to: '/connections/enterprise/azure-active-directory/v1'
  },
  {
    from: '/connections/enterprise/samlp',
    to: '/connections/enterprise/saml'
  },
  {
    from: '/dwolla-clientid',
    to: '/connections/social/dwolla'
  },
  {
    from: '/baidu-clientid',
    to: '/connections/social/baidu'
  },
  {
    from: '/box-clientid',
    to: '/connections/social/box'
  },
  {
    from: '/evernote-clientid',
    to: '/connections/social/evernote'
  },
  {
    from: '/exact-clientid',
    to: '/connections/social/exact'
  },
  {
    from: '/facebook-clientid',
    to: '/connections/social/facebook'
  },
  {
    from: '/fitbit-clientid',
    to: '/connections/social/fitbit'
  },
  {
    from: '/github-clientid',
    to: '/connections/social/github'
  },
  {
    from: '/goodreads-clientid',
    to: '/connections/social/goodreads'
  },
  {
    from: '/goog-clientid',
    to: '/connections/social/google'
  },
  {
    from: '/miicard-clientid',
    to: '/connections/social/miicard'
  },
  {
    from: '/ms-account-clientid',
    to: '/connections/social/microsoft-account'
  },
  {
    from: '/o365-clientid',
    to: '/connections/enterprise/o365-deprecated'
  },
  {
    from: '/oauth2',
    to: '/connections/social/oauth2'
  },
  {
    from: '/paypal-clientid',
    to: '/connections/social/paypal'
  },
  {
    from: '/planningcenter-clientid',
    to: '/connections/social/planning-center'
  },
  {
    from: ['/salesforce-clientid', '/salesforce-community'],
    to: '/connections/social/salesforce'
  },
  {
    from: '/renren-clientid',
    to: '/connections/social/renren'
  },
  {
    from: '/sharepoint-clientid',
    to: '/connections/enterprise/sharepoint-apps'
  },
  {
    from: '/shopify-clientid',
    to: '/connections/social/shopify'
  },
  {
    from: '/soundcloud-clientid',
    to: '/connections/social/soundcloud'
  },
  {
    from: '/thecity-clientid',
    to: '/connections/social/thecity'
  },
  {
    from: '/twitter-clientid',
    to: '/connections/social/twitter'
  },
  {
    from: '/vkontakte-clientid',
    to: '/connections/social/vkontakte'
  },
  {
    from: '/waad-clientid',
    to: '/connections/enterprise/azure-active-directory'
  },
  {
    from: '/weibo-clientid',
    to: '/connections/social/weibo'
  },
  {
    from: '/wordpress-clientid',
    to: '/connections/social/wordpress'
  },
  {
    from: '/yahoo-clientid',
    to: '/connections/social/yahoo'
  },
  {
    from: '/yandex-clientid',
    to: '/connections/social/yandex'
  },
  {
    from: '/instagram-clientid',
    to: '/connections/social/instagram'
  },
  {
    from: '/linkedin-clientid',
    to: '/connections/social/linkedin'
  },
  {
    from: '/mysql-connection-tutorial',
    to: '/connections/database/mysql'
  },
  {
    from: '/migrating',
    to: '/connections/database/migrating'
  },
  {
    from: '/ad',
    to: '/connections/enterprise/active-directory-ldap'
  },
  {
    from: '/connections/enterprise/ldap',
    to: '/connections/enterprise/active-directory-ldap'
  },
    {
    from: '/connections/enterprise/active-directory',
    to: '/connections/enterprise/active-directory-ldap'
  },
  {
    from: '/adfs',
    to: '/connections/enterprise/adfs'
  },
  {
    from: '/passwordless',
    to: '/connections/passwordless'
  },
  {
    from: '/connections/passwordless/ios-sms',
    to: '/connections/passwordless/ios-sms-objc'
  },

/* --- Clients --- */

  {
    from: '/clients',
    to: '/applications'
  },
  {
    from: '/clients/addons',
    to: '/applications/addons'
  },
  {
    from: '/clients/client-grant-types',
    to: '/applications/application-grant-types'
  },
  {
    from: '/applications/application-grant-types',
    to: '/applications/concepts/application-grant-types'
  },
  {
    from: '/applications/concepts/signing-algorithms',
    to: '/tokens/concepts/signing-algorithms'
  },
  {
    from: '/clients/client-types',
    to: '/applications/application-types'
  },
  {
    from: '/applications/application-types',
    to: '/applications'
  },
  {
    from: '/applications/concepts/connections',
    to: '/connections'
  },
  {
    from: '/applications/machine-to-machine',
    to: '/applications'
  },
  {
    from: '/applications/concepts/app-types-auth0',
    to: '/applications'
  },
  {
    from: '/clients/connections',
    to: '/connections'
  },
  {
    from: '/applications/connections',
    to: '/connections'
  },
  {
    from: '/clients/enable-android-app-links',
    to: '/applications/enable-android-app-links'
  },
  {
    from: '/applications/enable-android-app-links',
    to: '/applications/guides/enable-android-app-links-dashboard'
  },
  {
    from: '/applications/guides/enable-android-app-links-dashboard',
    to: '/dashboard/guides/applications/enable-android-app-links'
  },
  {
    from: '/clients/enable-universal-links',
    to: '/applications/enable-universal-links'
  },
  {
    from: '/applications/enable-universal-links',
    to: '/applications/guides/enable-universal-links-dashboard'
  },
  {
    from: '/applications/guides/enable-universal-links-dashboard',
    to: '/dashboard/guides/applications/enable-universal-links'
  },
  {
    from: '/clients/how-to-rotate-client-secret',
    to: '/dashboard/guides/applications/rotate-client-secret'
  },
  {
    from: '/applications/how-to-rotate-client-secret',
    to: '/dashboard/guides/applications/rotate-client-secret'
  },
  {
    from: '/applications/how-to-rotate-application-secret',
    to: '/dashboard/guides/applications/rotate-client-secret'
  },
  {
    from: '/clients/client-settings',
    to: '/applications/application-settings'
  },
  {
    from: '/applications/application-settings',
    to: '/reference/dashboard/settings-application'
  },

  /* --- Scenarios to Tutorials --- */

  {
    from: '/scenarios/amazon-cognito',
    to: '/tutorials/integrating-auth0-amazon-cognito-mobile-apps'
  },
  {
    from: '/scenarios/github',
    to: '/tutorials/using-auth0-as-an-identity-provider-with-github-enterprise'
  },
  {
    from: ['/scenarios/keenio', '/scenarios-keenio'],
    to: '/tutorials/sending-events-to-keenio'
  },
  {
    from: [
      '/scenarios-mixpanel-fullcontact-salesforce',
      '/scenarios/mixpanel-fullcontact-salesforce'
    ],
    to: '/tutorials/track-signups-enrich-user-profile-generate-leads'
  },
  {
    from: ['/scenarios-mqtt', '/scenarios/mqtt'],
    to: '/tutorials/authenticating-devices-using-mqtt'
  },
  {
    from: ['/scenarios-rapleaf-salesforce', '/scenarios/rapleaf-salesforce'],
    to: '/tutorials/tracking-new-leads-in-salesforce-and-raplead'
  },
  {
    from: ['/scenarios-segmentio', '/scenarios/segmentio'],
    to: '/tutorials/sending-events-to-segmentio'
  },
  {
    from: '/scenarios/slack',
    to: '/tutorials/integrating-with-slack'
  },
  {
    from: ['/scenarios-splunk', '/scenarios/splunk'],
    to: '/tutorials/sending-events-to-splunk'
  },
  {
    from: ['/scenarios-tessel', '/scenarios/tessel'],
    to: '/tutorials/authenticating-a-tessel-device'
  },
  {
    from: ['/scenarios-unbounce', '/scenarios/unbounce'],
    to: '/tutorials/get-user-information-with-unbounce-landing-pages'
  },
  {
    from: '/scenarios',
    to: '/tutorials'
  },

  /* --- Miscellaneous --- */

  {
    from: '/widget',
    to: '/login-widget2'
  },
  {
    from: '/adldap-auth',
    to: '/connector/install'
  },
  {
    from: '/adldap-x',
    to: '/connector/install-other-platforms'
  },
  {
    from: '/sharepoint-apps',
    to: '/integrations/sharepoint-apps'
  },
  {
    from: '/auth0js',
    to: '/libraries/auth0js'
  },
  {
    from: '/aws',
    to: '/integrations/aws'
  },
  {
    from: '/lock',
    to: '/libraries/lock'
  },
  {
    from: ['/okta', '/saml/identity-providers/okta'],
    to: '/protocols/saml/identity-providers/okta'
  },
  {
    from: ['/onelogin', '/saml/identity-providers/onelogin'],
    to: '/protocols/saml/identity-providers/onelogin'
  },
  {
    from: ['/ping7', '/saml/identity-providers/ping7'],
    to: '/protocols/saml/identity-providers/ping7'
  },
  {
    from: ['/siteminder', '/saml/identity-providers/siteminder'],
    to: '/protocols/saml/identity-providers/siteminder'
  },
  {
    from: '/ssocircle',
    to: '/protocols/saml/identity-providers/ssocircle'
  },
  {
    from: '/wsfedwebapp-tutorial',
    to: '/tutorials/wsfed-web-app'
  },
  {
    from: '/api',
    to: '/api/info'
  },
  {
    from: ['/auth-api', '/api/authentication/reference'],
    to: '/api/authentication'
  },
  {
    from: '/api/v1',
    to: '/api/management/v1'
  },
  {
    from: ['/api-reference', '/api/v1/reference'],
    to: '/api/management/v1/reference'
  },
  {
    from: ['/apiv2', '/api/v2'],
    to: '/api/management/v2'
  },
  {
    from: ['/apiv2Changes', '/api/v2/changes'],
    to: '/api/management/v2/changes'
  },
  {
    from: ['/tokens/apiv2', '/api/v2/tokens', '/api/management/v2/concepts/tokens'],
    to: '/api/management/v2/tokens'
  },
  {
    from: ['/metadata-in-rules', '/metadata/rules'],
    to: '/rules/metadata-in-rules'
  },
  {
    from: [
      '/mfa',
      '/multi-factor-authentication',
      '/multi-factor-authentication2',
      '/multifactor-authentication/custom-provider'
    ],
    to: '/multifactor-authentication'
  },
  {
    from: '/multifactor-authentication/google-auth/user-guide',
    to: '/multifactor-authentication/troubleshooting'
  },
  {
    from: '/multi-factor-authentication/yubikey',
    to: '/multifactor-authentication/yubikey'
  },
  {
    from: '/quickstart',
    to: '/'
  },
  {
    from: '/link-accounts/user-initiated',
    to: '/link-accounts/user-initiated-linking'
  },
  {
    from: '/libraries/lock/using-refresh-tokens',
    to: '/libraries/lock/using-a-refresh-token'
  },
  {
    from: '/premium-support',
    to: '/support'
  },
  {
    from: '/password-strength',
    to: '/connections/database/password-strength'
  },
  {
    from: '/users-search',
    to: '/api/v2/user-search'
  },
  {
    from: '/api/v2/user-search',
    to: '/api/management/v2/user-search'
  },
  {
    from: '/users/normalized/auth0/retrieve-user-profiles',
    to: `/users/search`
  },
  {
    from: [
      '/appliance/checksum',
      '/appliance/proxy-updater',
      '/appliance/update',
      '/updating-appliance'
    ],
    to: '/private-cloud'
  },
  {
    from: '/enterprise-support',
    to: '/onboarding/enterprise-support'
  },
  {
    from: '/extensions/azure-blog-storage',
    to: '/extensions/azure-blob-storage'
  },
  {
    from: '/quickstart/backend/java',
    to: '/quickstart/backend/java-spring-security',
    status: 302
  },
  {
    from: ['/rate-limits', '/policies/rate-limit'],
    to: '/policies/rate-limits'
  },
  {
    from: '/i18n/password-strength',
    to: '/i18n/password-options'
  },
  {
    from: '/sso/single-sign-on',
    to: '/sso'
  },
  {
    from: '/libraries/lock/v10/installation',
    to: '/libraries/lock',
    status: 302
  },
  {
    from: '/libraries/lock/customization',
    to: '/libraries/lock/v11/configuration',
    status: 302
  },
  {
    from: '/libraries/lock/display-modes',
    to: '/libraries/lock/v11/customization#container-string-',
    status: 302
  },
  {
    from: '/cancel-paid-subscriptions',
    to: '/tutorials/cancel-paid-subscriptions'
  },
  {
    from: '/pricing-per-app-per-connection',
    to: '/tutorials/pricing-per-app-per-connection'
  },
  {
    from: '/local-testing-and-development',
    to: '/tutorials/local-testing-and-development'
  },
  {
    from: '/moving-out',
    to: '/tutorials/removing-auth0-exporting-data'
  },
  {
    from: '/lifecycle',
    to: '/tutorials/development-lifecycle-with-auth0'
  },
  {
    from: '/what-to-do-once-the-user-is-logged-in/adding-scopes-for-an-external-idp',
    to: '/tutorials/adding-scopes-for-an-external-idp'
  },
  {
    from: '/what-to-do-once-the-user-is-logged-in/calling-an-external-idp-api',
    to: '/tutorials/calling-an-external-idp-api'
  },
  {
    from: '/enable-simple-connection',
    to: '/tutorials/enabling-a-connection'
  },
  {
    from: '/oauth1',
    to: '/tutorials/adding-generic-oauth1-connection'
  },
  {
    from: '/oauth2-examples',
    to: '/tutorials/generic-oauth2-connection-examples'
  },
  {
    from: '/tutorials/setup-up-authentication',
    to: '/multifactor-authentication/step-up-authentication'
  },
  {
    from: ['/refresh-token', '/tokens/refresh_token'],
    to: '/tokens/refresh-token'
  },
  {
    from: '/update-client-secret',
    to: '/dashboard/guides/applications/rotate-client-secret'
  },
  {
    from: '/test-partner-connection',
    to: '/tutorials/how-to-test-partner-connection'
  },
  {
    from: '/bulk-import',
    to: '/tutorials/bulk-importing-users-into-auth0'
  },
  {
    from: '/creating-users',
    to: '/tutorials/creating-users-in-the-management-portal'
  },
  {
    from: ['/custom-signup', '/libraries/lock/v10/custom-signup', '/libraries/lock/v11/custom-signup'],
    to: '/libraries/custom-signup'
  },
  {
    from: '/google-admin-sdk',
    to: '/tutorials/configuration-to-query-users-from-google-apps'
  },
  {
    from: '/invite-only',
    to: '/tutorials/creating-invite-only-applications'
  },
  {
    from: '/saas-apps',
    to: '/tutorials/using-auth0-with-multi-tenant-apps'
  },
  {
    from: '/sla',
    to: '/support/sla'
  },
  {
    from: '/versioning',
    to: '/tutorials/how-auth0-versions-software'
  },
  {
    from: '/oidc-rs256-owin',
    to: '/tutorials/openid-connect-discovery'
  },
  {
    from: '/cli',
    to: '/tutorials/using-auth0-to-secure-a-cli'
  },
  {
    from: '/tutorials/using-auth0-to-secure-an-api',
    to: '/tutorials/using-auth0-to-secure-a-cli'
  },
  {
    from: '/apps-apis',
    to: '/tutorials/web-apps-vs-web-apis-cookies-vs-tokens'
  },
  {
    from: ['/har', '/tutorials/troubleshootings-with-har-files'],
    to: '/tutorials/troubleshooting-with-har-files'
  },
  {
    from: '/hrd',
    to: '/libraries/lock/v11/selecting-the-connection-for-multiple-logins'
  },
  {
    from: ['/blacklist-attributes', '/security/blacklist-user-attributes'],
    to: '/security/blacklisting-attributes'
  },
  {
    from: '/office365-deprecated',
    to: '/tutorials/office365-connection-deprecation-guide'
  },
  {
    from: '/sequence-diagrams',
    to: '/architecture-scenarios/application/spa-api'
  },
  {
    from: '/architecture-scenarios/sequence-diagrams',
    'to:': '/architecture-scenarios/application/spa-api'
  },
  {
    from: '/deployment',
    to: '/overview/deployment-models'
  },
  {
    from: '/overview',
    to: '/getting-started/overview'
  },
  {
    from: '/overview/apis',
    to: '/api-auth/apis'
  },

  {
    from: '/overview/deployment-models',
    to: '/getting-started/deployment-models'
  },
  {
    from: '/java-overview',
    to: '/dev-centers/java'
  },
  {
    from: ['/oauth-web-protocol', '/protocols/oauth-web-protocol', '/protocols/oauth2/oauth-web-protocol'],
    to: '/application-auth/current/server-side-web'
  },
  {
    from: ['/application-auth/current/server-side-web'],
    to: '/flows/guides/regular-web-app-login-flow/add-login-using-regular-web-app-login-flow'
  },
  {
    from: ['/flows/guides/regular-web-app-login-flow/add-login-using-regular-web-app-login-flow'],
    to: '/flows/guides/auth-code/add-login-auth-code'
  },
  {
    from: ['/flows/guides/regular-web-app-login-flow/call-api-using-regular-web-app-login-flow'],
    to: '/flows/guides/auth-code/call-api-auth-code'
  },
  {
    from: ['/application-auth/current/client-side-web'],
    to: '/flows/guides/single-page-login-flow/add-login-using-single-page-login-flow'
  },
  {
    from: ['/flows/guides/single-page-login-flow/add-login-using-single-page-login-flow'],
    to: '/flows/guides/implicit/add-login-implicit'
  },
  {
    from: ['/flows/guides/single-page-login-flow/call-api-using-single-page-login-flow'],
    to: '/flows/guides/implicit/call-api-implicit'
  },
  {
    from: ['/application-auth/current/mobile-desktop'],
    to: '/flows/guides/mobile-login-flow/add-login-using-mobile-login-flow'
  },
  {
    from: ['/flows/guides/mobile-login-flow/add-login-using-mobile-login-flow'],
    to: '/flows/guides/auth-code-pkce/add-login-auth-code-pkce'
  },
  {
    from: ['/flows/guides/mobile-login-flow/call-api-using-mobile-login-flow'],
    to: '/flows/guides/auth-code-pkce/call-api-auth-code-pkce'
  },
  {
    from: ['/flows/guides/m2m-flow/call-api-using-m2m-flow'],
    to: '/flows/guides/client-credentials/call-api-client-credentials'
  },
  {
    from: ['/api-auth/grant/authorization-code-pkce'],
    to: '/flows/concepts/mobile-login-flow'
  },
    {
    from: ['/flows/concepts/mobile-login-flow'],
    to: '/flows/concepts/auth-code-pkce'
  },
    {
    from: ['/api-auth/grant/implicit'],
    to: '/flows/concepts/single-page-login-flow'
  },
  {
    from: ['/flows/concepts/single-page-login-flow'],
    to: '/flows/concepts/implicit'
  },
  {
    from: ['/api-auth/grant/authorization-code'],
    to: '/flows/concepts/regular-web-app-login-flow'
  },
  {
    from: ['/flows/concepts/regular-web-app-login-flow'],
    to: '/flows/concepts/auth-code'
  },
    {
    from: ['/api-auth/grant/client-credentials'],
    to: '/flows/concepts/m2m-flow'
  },
  {
    from: ['/flows/concepts/m2m-flow'],
    to: '/flows/concepts/client-credentials'
  },
  {
    from: ['/api-auth/restrict-requests-for-scopes'],
    to: '/api-auth/restrict-access-api'
  },
  {
    from: '/oauth-implicit-protocol',
    to: '/protocols/oauth2/oauth-implicit-protocol'
  },
  {
    from: '/protocols/oauth-state',
    to: '/protocols/oauth2/oauth-state'
  },
  {
    from: '/metadata/apiv2',
    to: '/metadata/management-api'
  },
  {
    from: '/saml-apps',
    to: '/protocols/saml/saml-apps'
  },
  {
    from: '/saml-configuration',
    to: '/protocols/saml/saml-configuration'
  },
  {
    from: '/saml-idp-generic',
    to: '/protocols/saml/saml-idp-generic'
  },
  {
    from: '/saml-sp-generic',
    to: '/protocols/saml/saml-sp-generic'
  },
  {
    from: '/saml2webapp-tutorial',
    to: '/protocols/saml/saml2webapp-tutorial'
  },
  {
    from: '/samlp-providers',
    to: '/protocols/saml/samlp-providers'
  },
  {
    from: '/samlp',
    to: '/protocols/saml/samlp'
  },
  {
    from: '/samlsso-auth0-to-auth0',
    to: '/protocols/saml/samlsso-auth0-to-auth0'
  },
  {
    from: '/saml/identity-providers/salesforce',
    to: '/protocols/saml/identity-providers/salesforce'
  },
  {
    from: '/saml-apps/cisco-webex',
    to: '/protocols/saml/saml-apps/cisco-webex'
  },
  {
    from: '/saml-apps/datadog',
    to: '/protocols/saml/saml-apps/datadog'
  },
  {
    from: '/saml-apps/freshdesk',
    to: '/protocols/saml/saml-apps/freshdesk'
  },
  {
    from: '/saml-apps/heroku-sso',
    to: '/protocols/saml/saml-apps/heroku'
  },
  {
    from: '/saml-apps/litmos',
    to: '/protocols/saml/saml-apps/litmos'
  },
  {
    from: '/saml-apps/sprout-video',
    to: '/protocols/saml/saml-apps/sprout-video'
  },
  {
    from: '/onboarding/appliance-outage',
    to: '/onboarding/enterprise-support'
  },
  {
    from: '/appliance/dashboard/instrumentation',
    to: '/appliance/instrumentation'
  },
  {
    from: '/tutorials/local-testing-and-development',
    to: '/dev-lifecycle/local-testing-and-development'
  },
  {
    from: '/tutorials/development-lifecycle-with-auth0',
    to: '/dev-lifecycle/setting-up-env'
  },
  {
    from: '/tokens/id_token',
    to: '/tokens/id-token'
  },
  {
    from: '/tokens/add-custom-claims',
    to: '/scopes/current/sample-use-cases#add-custom-claims-to-a-token'
  },
  {
    from: '/tokens/guides/update-signing-algorithm-application',
    to: '/dashboard/guides/applications/update-signing-algorithm'
  },
  {
    from: '/scopes/current/custom-claims',
    to: '/tokens/jwt-claims#custom-claims'
  },
  {
    from: '/tokens/guides/jwt/verify-jwt-signature-using-jwks',
    to: '/tokens/guides/jwt/use-jwks'
  },
  {
    from: '/tokens/guides/jwt/parse-validate-jwt-programmatically',
    to: '/tokens/guides/jwt/validate-jwt'
  },
  {
    from: '/connections',
    to: '/identityproviders'
  },
  {
    from: '/libraries/lock-android/error-messages',
    to: '/libraries/error-messages'
  },
  {
    from: '/api-auth/grant/using-rules',
    to: '/api-auth/tutorials/client-credentials/customize-with-hooks'
  },
  {
    from: '/libraries/lock-ios/delegation-api',
    to: '/libraries/lock-ios/v1/delegation-api'
  },
  {
    from: '/libraries/lock-ios/lock-ios-api',
    to: '/libraries/lock-ios/v1/lock-ios-api'
  },
  {
    from: '/libraries/lock-ios/logging',
    to: '/libraries/lock-ios/v1/logging'
  },
  {
    from: '/libraries/lock-ios/native-social-authentication',
    to: '/libraries/lock-ios/v1/native-social-authentication'
  },
  {
    from: '/libraries/lock-ios/password-reset-ios',
    to: '/libraries/lock-ios/v1/password-reset-ios'
  },
  {
    from: '/libraries/lock-ios/save-and-refresh-jwt-tokens',
    to: '/libraries/lock-ios/v1/save-and-refresh-jwt-tokens'
  },
  {
    from: '/libraries/lock-ios/sending-authentication-parameters',
    to: '/libraries/lock-ios/v1/sending-authentication-parameters'
  },
  {
    from: '/libraries/lock-ios/sms-lock-ios',
    to: '/libraries/lock-ios/v1/sms-lock-ios'
  },
  {
    from: '/libraries/lock-ios/swift',
    to: '/libraries/lock-ios/v1/swift'
  },
  {
    from: '/libraries/lock-ios/touchid-authentication',
    to: '/libraries/lock-ios/v1/touchid-authentication'
  },
  {
    from: '/libraries/lock-ios/use-your-own-ui',
    to: '/libraries/lock-ios/v1/use-your-own-uis'
  },
  {
    from: '/api-auth/config/asking-for-access-tokens',
    to: '/api-auth/tutorials/client-credentials'
  },
  {
    from: '/protocols/oauth2/oauth-implicit-protocol',
    to: '/api-auth/tutorials/implicit-grant'
  },
  {
    from: '/quickstart/native/ios',
    to: '/quickstart/native/ios-swift'
  },
  {
    from: '/rules/metadata-in-rules',
    to: '/rules/current/metadata-in-rules'
  },
  {
    from: '/quickstart/native/ionic/00-intro',
    to: '/quickstart/native/ionic'
  },
  {
    from: '/quickstart/native/ionic/02-custom-login',
    to: '/quickstart/native/ionic'
  },
  {
    from: '/quickstart/native/ionic/03-user-profile',
    to: '/quickstart/native/ionic'
  },
  {
    from: '/quickstart/native/ionic/04-linking-accounts',
    to: '/quickstart/native/ionic'
  },
  {
    from: '/quickstart/native/ionic/05-rules',
    to: '/quickstart/native/ionic'
  },
  {
    from: '/quickstart/native/ionic/06-authorization',
    to: '/quickstart/native/ionic'
  },
  {
    from: '/quickstart/native/ionic/08-mfa',
    to: '/quickstart/native/ionic'
  },
  {
    from: '/quickstart/native/ionic/09-customizing-lock',
    to: '/quickstart/native/ionic'
  },
  {
    from: '/quickstart/backend/nodejs/00-getting-started',
    to: '/quickstart/backend/nodejs'
  },
  {
    from: '/quickstart/backend/aspnet-core-webapi/00-getting-started',
    to: '/quickstart/backend/aspnet-core-webapi'
  },
  {
    from: '/quickstart/backend/falcor/00-getting-started',
    to: '/quickstart/backend/falcor'
  },
  {
    from: '/quickstart/backend/golang/00-getting-started',
    to: '/quickstart/backend/golang'
  },
  {
    from: '/quickstart/backend/hapi/00-getting-started',
    to: '/quickstart/backend/hapi'
  },
  {
    from: '/quickstart/backend/java-spring-security/00-getting-started',
    to: '/quickstart/backend/java-spring-security'
  },
  {
    from: '/quickstart/backend/laravel/00-getting-started',
    to: '/quickstart/backend/laravel'
  },
  {
    from: '/quickstart/backend/php/00-getting-started',
    to: '/quickstart/backend/php'
  },
  {
    from: '/quickstart/backend/python/00-getting-started',
    to: '/quickstart/backend/python'
  },
  {
    from: '/quickstart/backend/rails/00-getting-started',
    to: '/quickstart/backend/rails'
  },
  {
    from: '/quickstart/backend/ruby/00-getting-started',
    to: '/quickstart/backend/ruby'
  },
  {
    from: '/quickstart/backend/symfony/00-getting-started',
    to: '/quickstart/backend/symfony'
  },
  {
    from: '/quickstart/backend/webapi-owin/00-getting-started',
    to: '/quickstart/backend/webapi-owin'
  },
  {
    from: '/quickstart/webapp/rails/00-introduction',
    to: '/quickstart/webapp/rails'
  },
  {
    from: '/quickstart/webapp/rails/02-custom-login',
    to: '/quickstart/webapp/rails'
  },
  {
    from: '/quickstart/webapp/rails/03-session-handling',
    to: '/quickstart/webapp/rails/02-session-handling'
  },
  {
    from: '/quickstart/webapp/rails/04-user-profile',
    to: '/quickstart/webapp/rails/03-user-profile'
  },
  {
    from: '/quickstart/webapp/rails/05-linking-accounts',
    to: '/quickstart/webapp/rails'
  },
  {
    from: '/quickstart/webapp/rails/06-rules',
    to: '/quickstart/webapp/rails'
  },
  {
    from: '/quickstart/webapp/rails/07-authorization',
    to: '/quickstart/webapp/rails'
  },
  {
    from: '/quickstart/webapp/rails/08-mfa',
    to: '/quickstart/webapp/rails'
  },
  {
    from: '/quickstart/webapp/rails/09-customizing-lock',
    to: '/quickstart/webapp/rails'
  },
  {
    from: '/quickstart/webapp/java/getting-started',
    to: '/quickstart/webapp/java'
  },
  {
    from: '/quickstart/webapp/java-spring-mvc/getting-started',
    to: '/quickstart/webapp/java-spring-mvc'
  },
  {
    from: '/quickstart/webapp/java-spring-security-mvc/00-intro',
    to: '/quickstart/webapp/java-spring-security-mvc'
  },
  {
    from: '/tutorials/step-up-authentication',
    to: '/multifactor-authentication/step-up-authentication'
  },
  {
    from: '/multifactor-authentication/developer/step-up-authentication',
    to: '/multifactor-authentication/step-up-authentication'
  },
  {
    from: '/multifactor-authentication/developer/step-up-authentication/step-up-for-apis',
    to: '/multifactor-authentication/step-up-authentication/step-up-for-apis'
  },
  {
    from: '/multifactor-authentication/developer/step-up-authentication/step-up-for-web-apps',
    to: '/multifactor-authentication/step-up-authentication/step-up-for-web-apps'
  },
  {
    from: '/quickstart/spa/angular2/00-login',
    to: '/quickstart/spa/angular2'
  },
  {
    from: '/quickstart/spa/angular2/03-user-profile',
    to: '/quickstart/spa/angular2/02-user-profile'
  },
  {
    from: '/quickstart/spa/angular2/04-calling-an-api',
    to: '/quickstart/spa/angular2/03-calling-an-api'
  },
  {
    from: '/quickstart/spa/angular2/05-authorization',
    to: '/quickstart/spa/angular2/04-authorization'
  },
  {
    from: '/quickstart/spa/angular2/06-token-renewal',
    to: '/quickstart/spa/angular2/05-token-renewal'
  },
  {
    from: '/security/token-exp',
    to: '/tokens'
  },
  {
    from: ['/hosted-pages/hosted-login-auth0js', '/hosted-pages/login/auth0js', '/hosted-pages/login/lock', '/hosted-pages/login/lock-passwordless', '/hosted-pages/hosted-login-auth0js', '/hosted-pages/hosted-login-auth0js/v7', '/hosted-pages/hosted-login-auth0js/v8', '/hosted-pages/login', '/hosted-pages'],
    to: '/universal-login'
  },
  {
    from: ['/error-pages', '/error-pages/generic', '/hosted-pages/error-pages'],
    to: '/universal-login/error-pages'
  },
  {
    from: ['/error-pages/custom', '/hosted-pages/custom-error-pages'],
    to: '/universal-login/custom-error-pages'
  },
  {
    from: '/hosted-pages/default-login-url',
    to: '/universal-login/default-login-url'
  },
  {
    from: '/hosted-pages/guardian',
    to: '/universal-login/multifactor-authentication'
  },
  {
    from: '/universal-login/guardian',
    to: '/universal-login/multifactor-authentication'
  },
  {
    from: '/hosted-pages/password-reset',
    to: '/universal-login/password-reset'
  },
  {
    from: '/connections/database/mysql',
    to: '/connections/database/custom-db'
  },
  {
    from: '/dashboard-account-settings',
    to: '/dashboard-tenant-settings'
  },
  // {
  //   from: '/metadata/lock',
  //   to: '/metadata#using-lock-to-manage-metadata'
  // },
  {
    from: ['/libraries/lock/v11/customization'],
    to: '/libraries/lock/v11/configuration',
  },
  {
    from: '/tutorials/azure-tutorial',
    to: '/integrations/azure-tutorial',
  },
  {
    from: '/tutorials/blacklisting-attributes',
    to: '/security/blacklisting-attributes',
  },
  {
    from: '/tutorials/integrating-with-slack',
    to: '/integrations/integrating-with-slack',
  },
  {
    from: '/tutorials/browser-based-vs-native-experience-on-mobile',
    to: '/design/browser-based-vs-native-experience-on-mobile',
  },
  {
    from: '/tutorials/using-auth0-with-multi-tenant-apps',
    to: '/design/using-auth0-with-multi-tenant-apps',
  },
  {
    from: '/tutorials/adding-generic-oauth1-connection',
    to: '/connections/adding-generic-oauth1-connection',
  },
  {
    from: '/tutorials/adding-scopes-for-an-external-idp',
    to: '/connections/adding-scopes-for-an-external-idp',
  },
  {
    from: '/tutorials/generic-oauth2-connection-examples',
    to: '/connections/generic-oauth2-connection-examples',
  },
  {
    from: '/tutorials/calling-an-external-idp-api',
    to: '/connections/calling-an-external-idp-api',
  },
  {
    from: '/tutorials/tracking-new-leads-in-salesforce-and-raplead',
    to: '/monitoring/guides/track-leads-salesforce',
  },
  {
    from: '/tutorials/track-signups-enrich-user-profile-generate-leads',
    to: '/monitoring/guides/track-signups-salesforce',
  },
  {
    from: '/tutorials/how-to-monitor-auth0',
    to: '/monitoring',
  },
  {
    from: '/tutorials/sending-events-to-splunk',
    to: '/monitoring/guides/send-events-to-splunk',
  },
  {
    from: '/tutorials/sending-events-to-segmentio',
    to: '/monitoring/guides/send-events-to-segmentio',
  },
  {
    from: '/tutorials/sending-events-to-keenio',
    to: '/monitoring/guides/send-events-to-keenio',
  },
  {
    from: '/tutorials/cancel-paid-subscriptions',
    to: '/support/cancel-paid-subscriptions',
  },
  {
    from: '/tutorials/reset-account-password',
    to: '/support/reset-account-password',
  },
  {
    from: '/tutorials/troubleshooting-with-har-files',
    to: '/support/troubleshooting-with-har-files',
  },
  {
    from: '/tutorials/delete-reset-tenant',
    to: '/support/delete-reset-tenant',
  },
  {
    from: '/tutorials/how-to-test-partner-connection',
    to: '/connections/how-to-test-partner-connection',
  },
  {
    from: '/tutorials/how-auth0-versions-software',
    to: '/support/how-auth0-versions-software',
  },
  {
    from: '/tutorials/authenticating-a-tessel-device',
    to: '/integrations/authenticating-a-tessel-device',
  },
  {
    from: '/tutorials/authenticating-devices-using-mqtt',
    to: '/integrations/authenticating-devices-using-mqtt',
  },
  {
    from: '/tutorials/creating-users-in-the-management-portal',
    to: '/users/guides/create-users',
  },
  {
    from: '/tutorials/dashboard-tenant-settings',
    to: '/dashboard/dashboard-tenant-settings',
  },
  {
    from: '/dashboard/dashboard-tenant-settings',
    to: '/dashboard/reference/settings-tenant',  
  },
  {
    from: '/tutorials/manage-dashboard-admins',
    to: '/dashboard/manage-dashboard-admins',
  },
  {
    from: '/tutorials/web-apps-vs-web-apis-cookies-vs-tokens',
    to: '/design/web-apps-vs-web-apis-cookies-vs-tokens',
  },
  {
    from: '/tutorials/how-to-update-applications-client-secret',
    to: '/dashboard/guides/applications/rotate-client-secret',
  },
  {
    from: '/tutorials/using-auth0-to-secure-a-cli',
    to: '/integrations/using-auth0-to-secure-a-cli',
  },
  {
    from: '/tutorials/creating-invite-only-applications',
    to: '/design/creating-invite-only-applications',
  },
  {
    from: '/tutorials/google-cloud-platform',
    to: '/integrations/google-cloud-platform',
  },
  {
    from: '/tutorials/configuration-to-query-users-from-google-apps',
    to: '/integrations/configuration-to-query-users-from-google-apps',
  },
  {
    from: '/tutorials/integrating-auth0-amazon-cognito-mobile-apps',
    to: '/integrations/integrating-auth0-amazon-cognito-mobile-apps',
  },
  {
    from: '/tutorials/office365-connection-deprecation-guide',
    to: '/integrations/office365-connection-deprecation-guide',
  },
  {
    from: '/tutorials/redirecting-users',
    to: '/users/concepts/redirect-users-after-login',
  },
  {
    from: '/tutorials/get-user-information-with-unbounce-landing-pages',
    to: '/users/guides/get-user-information-with-unbounce-landing-pages',
  },
  {
    from: ['/tutorials/bulk-importing-users-into-auth0', '/users/migrations/bulk-import', '/users/guides/bulk-user-import'],
    to: '/users/guides/bulk-user-imports',
  },
  {
    from: '/tutorials/using-auth0-as-an-identity-provider-with-github-enterprise',
    to: '/integrations/using-auth0-as-an-identity-provider-with-github-enterprise',
  },
  {
    from: '/tutorials/configure-wsfed-application',
    to: '/integrations/configure-wsfed-application',
  },
  {
    from: '/tutorials/openid-connect-discovery',
    to: '/protocols/oidc/openid-connect-discovery',
  },
  {
    from: '/tutorials/removing-auth0-exporting-data',
    to: '/support/removing-auth0-exporting-data',
  },
  {
    from: '/tutorials',
    to: '/',
  },
  {
    from: '/sso/current/single-page-apps-sso',
    to: '/sso/current/single-page-apps'
  },
  {
    from: '/sso/current/introduction',
    to: '/sso/current/sso-auth0'
  },
  {
    from: '/sso/legacy/single-page-apps-sso',
    to: '/sso/legacy/single-page-apps'
  },
  {
    from: '/integrations/slack',
    to: '/sso/current/integrations/slack'
  },
  {
    from: '/integrations/integrating-with-slack',
    to: '/sso/current/integrations/slack'
  },
  {
    from: '/integrations/ad-rms',
    to: '/sso/current/integrations/ad-rms'
  },
  {
    from: '/integrations/box',
    to: '/sso/current/integrations/box'
  },
  {
    from: '/integrations/cloudbees',
    to: '/sso/current/integrations/cloudbees'
  },
  {
    from: '/integrations/concur',
    to: '/sso/current/integrations/concur'
  },
  {
    from: '/integrations/disqus',
    to: '/sso/current/integrations/disqus'
  },
  {
    from: '/integrations/dropbox',
    to: '/sso/current/integrations/dropbox'
  },
  {
    from: '/integrations/dynamic-crm',
    to: '/sso/current/integrations/dynamics-crm'
  },
  {
    from: '/integrations/echosign',
    to: '/sso/current/integrations/echosign'
  },
  {
    from: '/integrations/egnyte',
    to: '/sso/current/integrations/egnyte'
  },
  {
    from: '/integrations/new-relic',
    to: '/sso/current/integrations/new-relic'
  },
  {
    from: '/integrations/salesforce',
    to: '/sso/current/integrations/salesforce'
  },
  {
    from: '/integrations/springcm',
    to: '/sso/current/integrations/springcm'
  },
  {
    from: '/integrations/zendesk',
    to: '/sso/current/integrations/zendesk'
  },
  {
    from: '/integrations/zoom',
    to: '/sso/current/integrations/zoom'
  },
  {
    from: '/analytics/integrations',
    to: '/analytics',
  },
  {
    from: '/analytics/integrations/facebook-analytics',
    to: '/analytics/guides/facebook-analytics',
  },
  {
    from: '/analytics/integrations/google-analytics',
    to: '/analytics/guides/google-analytics',
  },
  {
    from: '/clients/how-to-update-client-secret',
    to: '/dashboard/guides/applications/rotate-client-secret',
  },
  {
    from: '/i18n/i18n-custom-login-page',
    to: '/i18n'
  },
  {
    from: ['/users/bulk-importing-users-into-auth0', '/users/migrations/bulk-import'],
    to: '/users/guides/bulk-user-imports'
  },
  {
    from: ['/connections/database/migrating', '/users/migrations/automatic'],
    to: '/users/guides/configure-automatic-migration'
  },
  {
    from: ['/connections/database/migrating-okta', '/users/migrations/okta'],
    to: '/users/references/user-migration-scenarios'
  },
  {
    from: `/metadata/management-api`,
    to: `/metadata/apis`
  },
  {
    from: `/connections/grean/bankid-no`,
    to: `/connections/criipto/bankid-no`
  },
  {
    from: `/connections/grean/bankid-se`,
    to: `/connections/criipto/bankid-se`
  },
  {
    from: `/connections/grean/nemid`,
    to: `/connections/criipto/nemid`
  },
  {
    from: '/sso/current/integrations',
    to: '/integrations/sso'
  },
  {
    from: '/sso/current/integrations/ad-rms',
    to: '/integrations/sso/ad-rms'
  },
  {
    from: '/sso/current/integrations/box',
    to: '/integrations/sso/box'
  },
  {
    from: '/sso/current/integrations/cloudbees',
    to: '/integrations/sso/cloudbees'
  },
  {
    from: '/sso/current/integrations/concur',
    to: '/integrations/sso/concur'
  },
  {
    from: '/sso/current/integrations/disqus',
    to: '/integrations/sso/disqus'
  },
  {
    from: '/sso/current/integrations/dropbox',
    to: '/integrations/sso/dropbox'
  },
  {
    from: '/sso/current/integrations/dynamics-crm',
    to: '/integrations/sso/dynamics-crm'
  },
  {
    from: '/sso/current/integrations/echosign',
    to: '/integrations/sso/echosign'
  },
  {
    from: '/sso/current/integrations/egnyte',
    to: '/integrations/sso/egnyte'
  },
  {
    from: '/sso/current/integrations/new-relic',
    to: '/integrations/sso/new-relic'
  },
  {
    from: '/sso/current/integrations/office-365',
    to: '/integrations/sso/office-365'
  },
  {
    from: '/sso/current/integrations/salesforce',
    to: '/integrations/sso/salesforce'
  },
  {
    from: '/sso/current/integrations/slack',
    to: '/integrations/sso/slack'
  },
  {
    from: '/sso/current/integrations/springcm',
    to: '/integrations/sso/springcm'
  },
  {
    from: '/sso/current/integrations/zendesk',
    to: '/integrations/sso/zendesk'
  },
  {
    from: '/sso/current/integrations/zoom',
    to: '/integrations/sso/zoom'
  },
  {
    from: '/guides/login/centralized-vs-embedded',
    to: '/guides/login/universal-vs-embedded'
  },
  {
    from: '/guides/login/migration-embedded-centralized',
    to: '/guides/login/migration-embedded-universal'
  },
  {
    from: '/api/management/v2/user-search',
    to: '/users/search/v2'
  },
  {
    from: '/api/management/v2/query-string-syntax',
    to: '/users/search/v2/query-syntax'
  },
  {
    from: '/api-auth/dynamic-application-registration',
    to: '/api-auth/dynamic-client-registration'
  },
  {
    from: '/videos/rules',
    to: '/rules/current#video-using-rules'
  },
  {
    from: `/guides/login/migration-embedded-centralized`,
    to: `/guides/login/migration-embedded-universal`
  },
  {
    from: `/link-accounts/auth-api`,
    to: `/link-accounts`
  },
  {
    from: '/videos/session-and-cookies',
    to: '/security/store-tokens'
  },
  {
    from: '/support/sla',
    to: '/support/sld'
  },
  {
    from: '/architecture-scenarios/application/mobile-api',
    to: '/architecture-scenarios/mobile-api'
  },
  {
    from: '/architecture-scenarios/application/server-api',
    to: '/architecture-scenarios/server-api'
  },
  {
    from: '/architecture-scenarios/application/spa-api',
    to: '/architecture-scenarios/spa-api'
  },
  {
    from: '/architecture-scenarios/application/web-app-sso',
    to: '/architecture-scenarios/web-app-sso'
  },
  {
    from: '/architecture-scenarios/application/web-saml',
    to: '/architecture-scenarios/web-saml'
  },
  {
    from: '/architecture-scenarios/business/b2b-b2e',
    to: '/architecture-scenarios/b2b-b2e'
  },
  {
    from: '/architecture-scenarios/business/b2b',
    to: '/architecture-scenarios/b2b'
  },
  {
    from: '/architecture-scenarios/business/b2c',
    to: '/architecture-scenarios/b2c'
  },
  {
    from: '/architecture-scenarios/business/b2e',
    to: '/architecture-scenarios/b2e'
  },
  {
    from: '/architecture-scenarios/application/mobile-api/api-implementation-nodejs',
    to: '/architecture-scenarios/mobile-api/api-implementation-nodejs'
  },
  {
    from: '/architecture-scenarios/application/mobile-api/mobile-implementation-android',
    to: '/architecture-scenarios/mobile-api/mobile-implementation-android'
  },
  {
    from: '/architecture-scenarios/application/server-api/api-implementation-nodejs',
    to: '/architecture-scenarios/server-api/api-implementation-nodejs'
  },
  {
    from: '/architecture-scenarios/application/server-api/cron-implementation-python',
    to: '/architecture-scenarios/server-api/cron-implementation-python'
  },
  {
    from: '/architecture-scenarios/application/spa-api/spa-implementation-angular2',
    to: '/architecture-scenarios/spa-api/spa-implementation-angular2'
  },
  {
    from: '/architecture-scenarios/application/spa-api/api-implementation-nodejs',
    to: '/architecture-scenarios/spa-api/api-implementation-nodejs'
  },
  {
    from: '/architecture-scenarios/application/web-app-sso/implementation-aspnetcore',
    to: '/architecture-scenarios/web-app-sso/implementation-aspnetcore'
  },
  {
     from: '/applications/application-settings/non-interactive',
     to: '/applications/machine-to-machine#settings'
   },
   {
     from: '/applications/application-settings/machine-to-machine',
     to: '/applications/machine-to-machine#settings'
   },
   {
     from: '/applications/application-settings/native',
     to: '/applications/native#settings'
   },
   {
     from: '/applications/application-settings/regular-web-app',
     to: '/applications/webapps#settings'
   },
   {
     from: '/applications/application-settings/single-page-app',
     to: '/applications/spa#settings'
   },
   {
     from: '/protocols/saml/saml-configuration/selecting-between-multiple-idp',
     to: '/hrd'
   },
   {
     from: '/support/troubleshooting-with-har-files',
     to: '/troubleshoot/har'
   },
   {
     from: ['/tokens/overview-access-tokens','/tokens/access-token','/tokens/access_token'],
     to: '/tokens/access-tokens'
   },
   {
    from: ['/tokens/overview-id-tokens','/tokens/id-token'],
    to: '/tokens/id-tokens'
  },
   {
     from: '/api-auth/tutorials/verify-access-token',
     to: '/tokens/guides/access-token/validate-access-token'
   },
   {
     from: '/user-profile',
     to: '/users/concepts/overview-user-profile'
   },
  //  {
  //    from: '/user-profile#block-and-unblock-a-user',
  //    to: '/users/guides/block-and-unblock-users'
  //  },
   {
     from: '/user-profile/user-picture',
     to: '/users/guides/change-user-pictures'
   },
  //  {
  //    from: '/user-profile#create-a-user',
  //    to: '/users/guides/create-users'
  //  },
  //  {
  //    from: '/user-profile#delete-a-user',
  //    to: '/users/guides/delete-users'
  //  },
  //  {
  //    from: '/user-profile#user-access-to-applications',
  //    to: '/users/guides/manage-user-access-to-applications'
  //  },
  //  {
  //    from: '/user-profile#manage-users-using-the-dashboard',
  //    to: '/users/guides/manage-users-using-the-dashboard'
  //  },
  //  {
  //    from: '/user-profile#manage-users-using-the-management-api',
  //    to: '/users/guides/manage-users-using-the-management-api'
  //  },
   {
     from: '/user-profile/progressive-profiling',
     to: '/users/concepts/overview-progressive-profiling'
   },
   {
     from: '/user-profile/customdb.md',
     to: '/users/guides/update-user-profiles-using-your-database'
   },
  //  {
  //    from: '/user-profile#view-users',
  //    to: '/users/guides/view-users'
  //  },
   {
     from: '/user-profile/normalized/auth0',
     to: '/users/normalized/auth0'
   },
   {
     from: '/user-profile/normalized/oidc',
     to: '/users/normalized/oidc'
   },
   {
     from: '/users/search/best-practices',
     to: '/best-practices/search-best-practices'
   },
   {
     from: '/users/user-data-storage',
     to: '/best-practices/user-data-storage-best-practices'
   },
   {
     from: '/user-profile/user-profile-structure',
     to: '/users/references/user-profile-structure'
   },
   {
     from: '/metadata',
     to: '/users/concepts/overview-user-metadata'
   },
   {
     from: '/metadata/apis',
     to: '/users/guides/manage-user-metadata'
   },
   {
     from: '/metadata/lock',
     to: '/users/guides/manage-user-metadata'
   },
   {
     from: '/hooks/cli/edit',
     to: '/hooks/guides/edit-hooks-using-cli'
   },
   {
     from: '/hooks/cli/enable-disable',
      to: '/hooks/guides/enable-disable-hooks-using-cli'
   },
   {
     from: '/hooks/cli/logs',
     to: '/hooks/guides/logging-hooks-using-cli'
   },
   {
     from: '/hooks/cli',
     to: '/hooks'
   },
   {
     from: ['/multifactor-authentication/yubikey', '/multifactor-authentication/guardian', '/multifactor-authentication/guardian/user-guide'],
     to: '/multifactor-authentication'
   },
   {
     from: '/hooks/dashboard/create-delete',
     to: '/hooks/guides/create-hooks-using-dashboard'
   },
   {
     from: ['/libraries/lock/v10/auth0js', '/libraries/lock/v11/auth0js'],
     to: '/libraries/auth0js'
   },
  //  {
  //    from: '/metadata/lock',
  //    to: '/users/guides/manage-user-metadata'
  //  }
  { from: '/rules/current', to: '/rules' },
  { from: '/rules/legacy', to: '/rules/references/legacy' },
  { from: '/rules/current/context', to: '/rules/references/context-object' },
  { from: '/rules/context', to: '/rules/references/context-object' },
  { from: '/rules/current/redirect', to: '/rules/guides/redirect' },
  { from: '/rules/current/metadata-in-rules', to: '/rules/guides/metadata' },
  { from: '/rules/current/csharp', to: '/rules/guides/csharp' },
  { from: '/rules/current/management-api', to: '/rules/guides/management-api' },
  {
    from: '/hooks/cli/create-delete',
    to: '/hooks/guides/create-hooks-using-cli'
   },
   {
    from: '/hooks/cli/edit',
    to: '/hooks/guides/edit-hooks-using-cli'
   },
   {
    from: '/hooks/cli/enable-disable',
    to: '/hooks/guides/enable-disable-hooks-using-cli'
   },
   {
    from: '/hooks/cli/index',
    to: '/hooks'
   },
   {
    from: '/hooks/cli/logs',
    to: '/hooks/guides/logging-hooks-using-cli'
   },
   {
    from: '/hooks/dashboard/create-delete',
    to: '/hooks/guides/create-hooks-using-dashboard'
   },
   {
    from: '/hooks/dashboard/edit',
    to: '/hooks/guides/edit-hooks-using-dashboard'
   },
   {
    from: '/hooks/dashboard/enable-disable',
    to: '/hooks/guides/enable-disable-hooks-using-dashboard'
   },
   {
    from: '/hooks/dashboard/index',
    to: '/hooks'
   },
   {
    from: '/hooks/extensibility-points/credentials-exchange',
    to: '/hooks/concepts/credentials-exchange-extensibility-point'
   },
   {
    from: '/hooks/extensibility-points',
    to: '/hooks'
   },
   {
    from: '/hooks/extensibility-points/post-user-registration',
    to: '/hooks/concepts/post-user-registration-extensibility-point'
   },
   {
    from: '/hooks/extensibility-points/pre-user-registration',
    to: '/hooks/concepts/pre-user-registration-extensibility-point'
   },
   {
    from: '/hooks/overview',
    to: '/hooks'
   },
   {
     from: '/users/guides/redirect-users-after-login',
     to: '/users/concepts/redirect-users-after-login'
   },
   {
     from: '/applications/spa',
     to: '/dashboard/guides/applications/register-app-spa'
   },
   {
    from: [
      '/libraries/lock/v9/customization',
      '/libraries/lock/v9/configuration',
      '/libraries/lock/v10/customization',
      '/libraries/lock/v10/configuration'
    ],
    to: '/libraries/lock/v11/configuration'
    },
    {
      from: [
        '/libraries/lock/v10/popup-mode',
        '/libraries/lock/v10/authentication-modes',
        '/libraries/lock/v11/popup-mode'
      ],
      to: '/libraries/lock/v11/authentication-modes'
    },
    {
      from: [
        '/libraries/lock/v9',
        '/libraries/lock/v9/display-modes',
        '/libraries/lock/v9/types-of-applications',
        '/libraries/lock/v10'
      ],
      to: '/libraries/lock/v11'
    },
    {
      from: [
        '/libraries/auth0js/v7',
        '/libraries/auth0js/v8'
      ],
      to: '/libraries/auth0js/v9'
    },
    {
     from: '/rules/redirect',
     to: '/rules/guides/redirect'
    },
    {
      from: '/integrations/using-auth0-as-an-identity-provider-with-github-enterprise',
      to: '/protocols/saml/saml-apps/github-server'
    },
    {
      from: '/tokens/get-access-tokens',
      to: '/tokens/guides/access-token/get-access-tokens'
    },
    {
      from: '/tokens/use-access-tokens',
      to: '/tokens/guides/access-token/use-access-tokens'
    },
    {
      from: '/services/private-saas-configuration',
      to: '/services/private-cloud-configuration'
    },
    {
      from: '/services/private-saas-management',
      to: '/services/private-cloud-management'
    },
    {
      from: '/api-auth/intro',
      to: '/api-auth/tutorials/adoption'
    },
    {
      from: '/authorization/guides/dashboard/enable-rbac',
      to: '/dashboard/guides/apis/enable-rbac'
    },
    {
      from: '/users/references/user-data-storage-best-practices',
      to: '/best-practices/user-data-storage-best-practices'
    },
    {
      from: '/enterprise/private-cloud/overview',
      to: '/private-cloud'
    },
    {
      from: '/private-saas-deployment',
      to: '/private-cloud'
    },
    {
      from: '/topics/identity-glossary',
      to: '/glossary'
    },
    {
      from: '/topics/extensibility',
      to: '/extend-integrate'
    },
    {
      from: '/private-saas-deployment/managed-private-cloud', 
      to: '/private-cloud/managed-private-cloud'
    },
    {
      from: '/private-saas-deployment/onboarding/managed-private-cloud', 
      to: '/private-cloud/onboarding/managed-private-cloud'
    },
    {
      from: '/private-saas-deployment/onboarding/managed-private-cloud/infrastructure', 
      to: '/private-cloud/onboarding/managed-private-cloud/infrastructure'
    },
    {
      from: '/private-saas-deployment/onboarding/managed-private-cloud/ip-domain-port-list', 
      to: '/private-cloud/onboarding/managed-private-cloud/ip-domain-port-list'
    },
    {
      from: '/private-saas-deployment/onboarding', 
      to: '/private-cloud/onboarding'
    },
    {
      from: '/private-saas-deployment/onboarding/private-cloud', 
      to: '/private-cloud/onboarding/private-cloud'
    },
    {
      from: '/private-saas-deployment/private-cloud', 
      to: '/private-cloud/standard-private-cloud'
    },
    {
      from: '/private-saas-deployment/add-ons', 
      to: '/private-cloud/add-ons'
    },
    {
      from: '/private-saas-deployment/custom-domain-migration', 
      to: '/private-cloud/custom-domain-migration'
    },
    {
      from: '/connections/passwordless/sms-gateway',
      to: '/connections/passwordless/guides/use-sms-gateway-passwordless'
    },
    {
      from: '/policies/requests',
      to: '/policies/unsupported-requests'
    },
    {
      from: '/rules/guides/create',
      to: '/dashboard/guides/rules/create-rules'
    },
    {
      from: '/connections/apple-setup',
      to: '/connections/apple-siwa/set-up-apple'
    },
    {
      from: '/connections/passwordless/email',
      to: '/connections/passwordless/guides/implement-passwordless'
    },
    {
      from: '/connections/passwordless/sms',
      to: '/connections/passwordless/guides/implement-passwordless'
    },
    {
      from: '/connections/passwordless/spa',
      to: '/connections/passwordless/guides/implement-passwordless'
    },
    {
      from: '/connections/passwordless/regular-web-app',
      to: '/connections/passwordless/guides/implement-passwordless'
    },
    {
      from: '/connections/passwordless/faq',
      to: '/connections/passwordless/reference/troubleshoot'
    },
    {
      from: '/best-practices/custom-db-connections-scripts',
      to: '/best-practices/custom-db-connections'
    },
    {
      from: '/errors/deprecation-errors',
      to: '/troubleshoot/guides/check-deprecation-errors'
    },
    {
<<<<<<< HEAD
    from: '/api/management/v1/use-cases',
    to: '/migrations/guides/management-api-v1-v2'
    },
    {
      from: '/logs/query-syntax',
      to: '/logs/references/query-syntax'
=======
      from: '/errors/libraries/auth0-js/invalid-token',
      to: '/troubleshoot/references/invalid-token'
    },
    {
      from: '/troubleshoot/har',
      to: '/troubleshoot/guides/generate-har-files'
    },
    {
      from: '/troubleshoot/basics',
      to: '/troubleshoot/concepts/basics'
    },
    {
      from: '/troubleshoot/issues',
      to: '/troubleshoot'
    },
    {    
      from: '/api/v1/use-cases',
      to: '/migrations/guides/management-api-v1-v2'
    },
    {
      from: '/api/management/v1/use-cases',
      to: '/migrations/guides/management-api-v1-v2'
>>>>>>> 6d59091a
    }
];<|MERGE_RESOLUTION|>--- conflicted
+++ resolved
@@ -2334,36 +2334,11 @@
       to: '/troubleshoot/guides/check-deprecation-errors'
     },
     {
-<<<<<<< HEAD
     from: '/api/management/v1/use-cases',
     to: '/migrations/guides/management-api-v1-v2'
     },
     {
       from: '/logs/query-syntax',
       to: '/logs/references/query-syntax'
-=======
-      from: '/errors/libraries/auth0-js/invalid-token',
-      to: '/troubleshoot/references/invalid-token'
-    },
-    {
-      from: '/troubleshoot/har',
-      to: '/troubleshoot/guides/generate-har-files'
-    },
-    {
-      from: '/troubleshoot/basics',
-      to: '/troubleshoot/concepts/basics'
-    },
-    {
-      from: '/troubleshoot/issues',
-      to: '/troubleshoot'
-    },
-    {    
-      from: '/api/v1/use-cases',
-      to: '/migrations/guides/management-api-v1-v2'
-    },
-    {
-      from: '/api/management/v1/use-cases',
-      to: '/migrations/guides/management-api-v1-v2'
->>>>>>> 6d59091a
     }
 ];