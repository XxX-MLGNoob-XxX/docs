--- conflicted
+++ resolved
@@ -2432,7 +2432,6 @@
     },
     {
       from: '/hooks/guides/logging-hooks-using-cli',
-<<<<<<< HEAD
       to: '/hooks/view-logs'
     },
     {
@@ -2454,12 +2453,9 @@
     {
       from: '/hooks/logs',
       to: '/hooks/view-logs'
-=======
-      to: '/hooks/logs'
     },
     {
       from: '/integrations/aws-eventbridge',
       to: '/logs/streams/aws-eventbridge'
->>>>>>> d4ef3266
     }
 ];