--- conflicted
+++ resolved
@@ -1350,12 +1350,11 @@
     to: '/hosted-pages/login/auth0js/v7'
   },
   {
-<<<<<<< HEAD
+    from: '/connections/database/mysql',
+    to: '/connections/database/custom-db'
+  },
+  {
     from: '/dashboard-account-settings',
     to: '/dashboard-tenant-settings'
-=======
-    from: '/connections/database/mysql',
-    to: '/connections/database/custom-db'
->>>>>>> f4b66c0f
   }
 ];